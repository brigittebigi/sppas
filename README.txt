--- conflicted
+++ resolved
@@ -3,11 +3,7 @@
 author:     Brigitte Bigi
 contact:    brigite.bigi@gmail.com
 program:    SPPAS - Automatic Annotation of Speech
-<<<<<<< HEAD
-date:       2016-06-03
-=======
-date:       2016-06-05
->>>>>>> 05c1a562
+date:       2016-06-08
 version:    1.7.9
 copyright:  Copyright (C) 2011-2016  Brigitte Bigi
 url:        http://www.sppas.org/
