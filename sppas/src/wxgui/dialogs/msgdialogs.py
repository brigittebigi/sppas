<<<<<<< HEAD
#!/usr/bin/env python2
# -*- coding: UTF-8 -*-
# ---------------------------------------------------------------------------
#            ___   __    __    __    ___
#           /     |  \  |  \  |  \  /              Automatic
#           \__   |__/  |__/  |___| \__             Annotation
#              \  |     |     |   |    \             of
#           ___/  |     |     |   | ___/              Speech
#
#
#                           http://www.sppas.org/
#
# ---------------------------------------------------------------------------
#            Laboratoire Parole et Langage, Aix-en-Provence, France
#                   Copyright (C) 2011-2016  Brigitte Bigi
#
#                   This banner notice must not be removed
# ---------------------------------------------------------------------------
# Use of this software is governed by the GNU Public License, version 3.
#
# SPPAS is free software: you can redistribute it and/or modify
# it under the terms of the GNU General Public License as published by
# the Free Software Foundation, either version 3 of the License, or
# (at your option) any later version.
#
# SPPAS is distributed in the hope that it will be useful,
# but WITHOUT ANY WARRANTY; without even the implied warranty of
# MERCHANTABILITY or FITNESS FOR A PARTICULAR PURPOSE.  See the
# GNU General Public License for more details.
#
# You should have received a copy of the GNU General Public License
# along with SPPAS. If not, see <http://www.gnu.org/licenses/>.
#
# ---------------------------------------------------------------------------
# File: msgdialogs.py
# ---------------------------------------------------------------------------
import sys
import os.path
sys.path.append(os.path.dirname(os.path.dirname(os.path.dirname(os.path.dirname(os.path.dirname(os.path.abspath(__file__)))))))

import wx

from sppas.src.wxgui.sp_icons import MESSAGE_ICON
from sppas.src.wxgui.sp_icons import DLG_INFO_ICON
from sppas.src.wxgui.sp_icons import DLG_WARN_ICON
from sppas.src.wxgui.sp_icons import DLG_ERR_ICON
from sppas.src.wxgui.sp_icons import DLG_QUEST_ICON

from basedialog import spBaseDialog

# ----------------------------------------------------------------------------


class spBaseMessageDialog(spBaseDialog):

    def __init__(self, parent, preferences, contentmsg, style=wx.ICON_INFORMATION):
        """
        Constructor.

        @param parent is the parent wx object.
        @param preferences (Preferences)
        @param filename (str) the file to display in this frame.
        @param style: ONE of wx.ICON_INFORMATION, wx.ICON_ERROR, wx.ICON_EXCLAMATION, wx.YES_NO

        """
        spBaseDialog.__init__(self, parent, preferences, title=" - Message")
        wx.GetApp().SetAppName( "question" )

        if style == wx.ICON_ERROR:
            titlebox = self.CreateTitle(DLG_ERR_ICON, "Error")

        elif style == wx.ICON_WARNING:
            titlebox = self.CreateTitle(DLG_WARN_ICON, "Warning")

        elif style == wx.YES_NO:
            titlebox = self.CreateTitle(DLG_QUEST_ICON, "Question")

        else:
            titlebox = self.CreateTitle(DLG_INFO_ICON, "Information")

        contentbox = self._create_content(contentmsg)
        buttonbox = self._create_buttons()

        self.LayoutComponents( titlebox,
                               contentbox,
                               buttonbox )

    def _create_content(self, message):
        txt = self.CreateTextCtrl(message)
        txt.SetMinSize((300, -1))
        return txt

    def _create_buttons(self):
        raise NotImplementedError

# ---------------------------------------------------------------------------


class YesNoQuestion(spBaseMessageDialog):

    def __init__(self, parent, preferences, contentmsg):
        spBaseMessageDialog.__init__(self, parent, preferences, contentmsg, style=wx.YES_NO)

    def _create_buttons(self):
        yes = self.CreateYesButton()
        no = self.CreateNoButton()
        no.Bind(wx.EVT_BUTTON, self._on_no, no)
        self.SetAffirmativeId(wx.ID_YES)
        return self.CreateButtonBox([no], [yes])

    def _on_no(self, evt):
        #self.Destroy() # does not work on MacOS
        self.Close()
        self.SetReturnCode( wx.ID_NO )

# ---------------------------------------------------------------------------


class Information(spBaseMessageDialog):

    def __init__(self, parent, preferences, contentmsg, style=wx.YES_NO):
        spBaseMessageDialog.__init__(self, parent, preferences, contentmsg, style)

    def _create_buttons(self):
        okay = self.CreateOkayButton()
        self.SetAffirmativeId( wx.ID_OK )
        return self.CreateButtonBox( [],[okay] )

# ---------------------------------------------------------------------------


class Choice(spBaseDialog):

    def __init__(self, parent, preferences, contentmsg, choices):
        """
        Constructor.

        @param parent is the parent wx object.
        @param preferences (Preferences)
        @param filename (str) the file to display in this frame.
        @param style: ONE of wx.ICON_INFORMATION, wx.ICON_ERROR, wx.ICON_EXCLAMATION, wx.YES_NO

        """
        spBaseDialog.__init__(self, parent, preferences, title=" - Choice")
        wx.GetApp().SetAppName( "question" )

        titlebox   = self.CreateTitle(DLG_QUEST_ICON, "Question")
        contentbox = self._create_content(contentmsg,choices)
        buttonbox  = self._create_buttons()

        self.LayoutComponents( titlebox,
                               contentbox,
                               buttonbox )

    def _create_content(self,message,choices):
        sizer = wx.BoxSizer( wx.VERTICAL )
        txt = wx.TextCtrl(self, wx.ID_ANY, value=message, style=wx.TE_READONLY|wx.NO_BORDER)
        font = self.preferences.GetValue('M_FONT')
        txt.SetFont(font)
        txt.SetForegroundColour( self.preferences.GetValue('M_FG_COLOUR') )
        txt.SetBackgroundColour( self.preferences.GetValue('M_BG_COLOUR') )
        txt.SetMinSize((300,-1))

        self.choicectrl = wx.ListBox( self, -1, choices=choices )
        self.choicectrl.SetSelection(0)
        self.choicectrl.SetBackgroundColour( self.preferences.GetValue('M_BG_COLOUR') )
        self.choicectrl.SetForegroundColour( self.preferences.GetValue('M_FG_COLOUR') )
        self.choicectrl.SetFont( font )

        sizer.Add(txt, 0, wx.ALL | wx.EXPAND, 10)
        sizer.Add(self.choicectrl, 1, wx.ALL | wx.EXPAND, 10)

        return sizer

    def _create_buttons(self):
        okay = self.CreateOkayButton()
        cancel = self.CreateCancelButton()
        cancel.Bind( wx.EVT_BUTTON, self._on_cancel, cancel )
        self.SetAffirmativeId( wx.ID_OK )
        return self.CreateButtonBox( [cancel],[okay] )

    def _on_cancel(self, evt):
        #self.Destroy() # does not work on MacOS
        self.Close()
        self.SetReturnCode( wx.ID_CANCEL )

    def SetSelection(self, idx):
        self.choicectrl.SetSelection(idx)

    def GetSelection(self):
        return self.choicectrl.GetSelection()

# ---------------------------------------------------------------------------
# ---------------------------------------------------------------------------


def ShowYesNoQuestion(parent, preferences, contentmsg):
    dlg = YesNoQuestion( parent, preferences, contentmsg)
    return dlg.ShowModal()

# ---------------------------------------------------------------------------


def ShowInformation(parent, preferences, contentmsg, style=wx.ICON_INFORMATION):
    dlg = Information( parent, preferences, contentmsg, style )
    return dlg.ShowModal()

# ---------------------------------------------------------------------------
# ---------------------------------------------------------------------------


def DemoBaseDialog(parent, preferences=None):
    """ A simple demonstration of SPPAS message dialogs."""

    def _on_yesno(evt):
        dlg = YesNoQuestion( frame, preferences, "This is the message to show.")
        #res = ShowYesNoQuestion( frame, preferences,)
        res = dlg.ShowModal()
        if res == wx.ID_YES:
            ShowInformation( frame, preferences, "You clicked the ""Yes"" button")
        elif res == wx.ID_NO:
            ShowInformation( frame, preferences, "You clicked the ""No"" button")
        else:
            print "there's a bug! return value is %s"%res
        dlg.Destroy()

    def _on_choice(evt):
        dlg = Choice( frame, preferences,"This is the message to describe choices:", ['choice 0','choice 1','choice 2'])
        if dlg.ShowModal() == wx.ID_OK:
            c = dlg.GetSelection()
            ShowInformation( frame, preferences, "Your choice is: %d"%c)
        else:
            ShowInformation( frame, preferences, "You clicked the ""Cancel"" button")
        dlg.Destroy()

    def _on_info(evt):
        ShowInformation( frame, preferences, "This is an information message with non-UTF8 characters: éàçù.", style=wx.ICON_INFORMATION)

    def _on_error(evt):
        ShowInformation( frame, preferences, "This is an error message.", style=wx.ICON_ERROR)

    def _on_warning(evt):
        ShowInformation( frame, preferences, "This is a warning message.", style=wx.ICON_WARNING)

    frame = spBaseDialog(parent, preferences)
    title = frame.CreateTitle(MESSAGE_ICON, "Message dialogs demonstration")
    btninfo   = frame.CreateButton(DLG_INFO_ICON,"Test info", "This is a tooltip!", btnid=wx.NewId())
    btnyesno  = frame.CreateButton(DLG_QUEST_ICON,"Test yes-no", "This is a tooltip!", btnid=wx.NewId())
    btnerror  = frame.CreateButton(DLG_ERR_ICON,"Test error", "This is a tooltip!", btnid=wx.NewId())
    btnwarn   = frame.CreateButton(DLG_WARN_ICON,"Test warning", "This is a tooltip!", btnid=wx.NewId())
    btnchoice = frame.CreateButton(DLG_QUEST_ICON,"Test choice", "This is a tooltip!", btnid=wx.NewId())

    btnclose  = frame.CreateCloseButton()
    btnbox    = frame.CreateButtonBox( [btnyesno,btninfo,btnwarn,btnerror,btnchoice],[btnclose] )

    frame.LayoutComponents( title, wx.Panel(frame, -1, size=(320,200)), btnbox )

    btninfo.Bind( wx.EVT_BUTTON, _on_info )
    btnyesno.Bind( wx.EVT_BUTTON, _on_yesno )
    btnerror.Bind( wx.EVT_BUTTON, _on_error )
    btnwarn.Bind( wx.EVT_BUTTON, _on_warning )
    btnchoice.Bind( wx.EVT_BUTTON, _on_choice )

    frame.ShowModal()
    frame.Destroy()

# ---------------------------------------------------------------------------

if __name__ == "__main__":
    app = wx.PySimpleApp()
    DemoBaseDialog(None)
    app.MainLoop()

# ---------------------------------------------------------------------------
=======
#!/usr/bin/env python2
# -*- coding: UTF-8 -*-
# ---------------------------------------------------------------------------
#            ___   __    __    __    ___
#           /     |  \  |  \  |  \  /              Automatic
#           \__   |__/  |__/  |___| \__             Annotation
#              \  |     |     |   |    \             of
#           ___/  |     |     |   | ___/              Speech
#
#
#                           http://www.sppas.org/
#
# ---------------------------------------------------------------------------
#            Laboratoire Parole et Langage, Aix-en-Provence, France
#                   Copyright (C) 2011-2016  Brigitte Bigi
#
#                   This banner notice must not be removed
# ---------------------------------------------------------------------------
# Use of this software is governed by the GNU Public License, version 3.
#
# SPPAS is free software: you can redistribute it and/or modify
# it under the terms of the GNU General Public License as published by
# the Free Software Foundation, either version 3 of the License, or
# (at your option) any later version.
#
# SPPAS is distributed in the hope that it will be useful,
# but WITHOUT ANY WARRANTY; without even the implied warranty of
# MERCHANTABILITY or FITNESS FOR A PARTICULAR PURPOSE.  See the
# GNU General Public License for more details.
#
# You should have received a copy of the GNU General Public License
# along with SPPAS. If not, see <http://www.gnu.org/licenses/>.
#
# ---------------------------------------------------------------------------
# File: msgdialogs.py
# ---------------------------------------------------------------------------
import sys
import os.path
sys.path.append(  os.path.dirname(os.path.dirname(os.path.dirname(os.path.abspath(__file__)))) )

import wx
from basedialog import spBaseDialog

from wxgui.sp_icons import MESSAGE_ICON

from wxgui.sp_icons import DLG_INFO_ICON
from wxgui.sp_icons import DLG_WARN_ICON
from wxgui.sp_icons import DLG_ERR_ICON
from wxgui.sp_icons import DLG_QUEST_ICON

# ----------------------------------------------------------------------------


class spBaseMessageDialog(spBaseDialog):

    def __init__(self, parent, preferences, contentmsg, style=wx.ICON_INFORMATION):
        """
        Constructor.

        @param parent is the parent wx object.
        @param preferences (Preferences)
        @param filename (str) the file to display in this frame.
        @param style: ONE of wx.ICON_INFORMATION, wx.ICON_ERROR, wx.ICON_EXCLAMATION, wx.YES_NO

        """
        spBaseDialog.__init__(self, parent, preferences, title=" - Message")
        wx.GetApp().SetAppName( "question" )

        if style == wx.ICON_ERROR:
            titlebox = self.CreateTitle(DLG_ERR_ICON, "Error")

        elif style == wx.ICON_WARNING:
            titlebox = self.CreateTitle(DLG_WARN_ICON, "Warning")

        elif style == wx.YES_NO:
            titlebox = self.CreateTitle(DLG_QUEST_ICON, "Question")

        else:
            titlebox = self.CreateTitle(DLG_INFO_ICON, "Information")

        contentbox = self._create_content(contentmsg)
        buttonbox = self._create_buttons()

        self.LayoutComponents( titlebox,
                               contentbox,
                               buttonbox )

    def _create_content(self, message):
        txt = self.CreateTextCtrl(message)
        txt.SetMinSize((300, -1))
        return txt

    def _create_buttons(self):
        raise NotImplementedError

# ---------------------------------------------------------------------------


class YesNoQuestion(spBaseMessageDialog):

    def __init__(self, parent, preferences, contentmsg):
        spBaseMessageDialog.__init__(self, parent, preferences, contentmsg, style=wx.YES_NO)

    def _create_buttons(self):
        yes = self.CreateYesButton()
        no = self.CreateNoButton()
        no.Bind(wx.EVT_BUTTON, self._on_no, no)
        self.SetAffirmativeId(wx.ID_YES)
        return self.CreateButtonBox([no], [yes])

    def _on_no(self, evt):
        #self.Destroy() # does not work on MacOS
        self.Close()
        self.SetReturnCode( wx.ID_NO )

# ---------------------------------------------------------------------------


class Information(spBaseMessageDialog):

    def __init__(self, parent, preferences, contentmsg, style=wx.YES_NO):
        spBaseMessageDialog.__init__(self, parent, preferences, contentmsg, style)

    def _create_buttons(self):
        okay = self.CreateOkayButton()
        self.SetAffirmativeId( wx.ID_OK )
        return self.CreateButtonBox( [],[okay] )

# ---------------------------------------------------------------------------


class Choice(spBaseDialog):

    def __init__(self, parent, preferences, contentmsg, choices):
        """
        Constructor.

        @param parent is the parent wx object.
        @param preferences (Preferences)
        @param filename (str) the file to display in this frame.
        @param style: ONE of wx.ICON_INFORMATION, wx.ICON_ERROR, wx.ICON_EXCLAMATION, wx.YES_NO

        """
        spBaseDialog.__init__(self, parent, preferences, title=" - Choice")
        wx.GetApp().SetAppName( "question" )

        titlebox   = self.CreateTitle(DLG_QUEST_ICON, "Question")
        contentbox = self._create_content(contentmsg,choices)
        buttonbox  = self._create_buttons()

        self.LayoutComponents( titlebox,
                               contentbox,
                               buttonbox )

    def _create_content(self,message,choices):
        sizer = wx.BoxSizer( wx.VERTICAL )
        txt = wx.TextCtrl(self, wx.ID_ANY, value=message, style=wx.TE_READONLY|wx.NO_BORDER)
        font = self.preferences.GetValue('M_FONT')
        txt.SetFont(font)
        txt.SetForegroundColour( self.preferences.GetValue('M_FG_COLOUR') )
        txt.SetBackgroundColour( self.preferences.GetValue('M_BG_COLOUR') )
        txt.SetMinSize((300,-1))

        self.choicectrl = wx.ListBox( self, -1, choices=choices )
        self.choicectrl.SetSelection(0)
        self.choicectrl.SetBackgroundColour( self.preferences.GetValue('M_BG_COLOUR') )
        self.choicectrl.SetForegroundColour( self.preferences.GetValue('M_FG_COLOUR') )
        self.choicectrl.SetFont( font )

        sizer.Add(txt, 0, wx.ALL | wx.EXPAND, 10)
        sizer.Add(self.choicectrl, 1, wx.ALL | wx.EXPAND, 10)

        return sizer

    def _create_buttons(self):
        okay = self.CreateOkayButton()
        cancel = self.CreateCancelButton()
        cancel.Bind( wx.EVT_BUTTON, self._on_cancel, cancel )
        self.SetAffirmativeId( wx.ID_OK )
        return self.CreateButtonBox( [cancel],[okay] )

    def _on_cancel(self, evt):
        #self.Destroy() # does not work on MacOS
        self.Close()
        self.SetReturnCode( wx.ID_CANCEL )

    def SetSelection(self, idx):
        self.choicectrl.SetSelection(idx)

    def GetSelection(self):
        return self.choicectrl.GetSelection()

# ---------------------------------------------------------------------------
# ---------------------------------------------------------------------------


def ShowYesNoQuestion(parent, preferences, contentmsg):
    dlg = YesNoQuestion( parent, preferences, contentmsg)
    return dlg.ShowModal()

# ---------------------------------------------------------------------------


def ShowInformation(parent, preferences, contentmsg, style=wx.ICON_INFORMATION):
    dlg = Information( parent, preferences, contentmsg, style )
    return dlg.ShowModal()

# ---------------------------------------------------------------------------
# ---------------------------------------------------------------------------


def DemoBaseDialog(parent, preferences=None):
    """ A simple demonstration of SPPAS message dialogs."""

    def _on_yesno(evt):
        dlg = YesNoQuestion( frame, preferences, "This is the message to show.")
        #res = ShowYesNoQuestion( frame, preferences,)
        res = dlg.ShowModal()
        if res == wx.ID_YES:
            ShowInformation( frame, preferences, "You clicked the ""Yes"" button")
        elif res == wx.ID_NO:
            ShowInformation( frame, preferences, "You clicked the ""No"" button")
        else:
            print("there's a bug! return value is " + res)
        dlg.Destroy()

    def _on_choice(evt):
        dlg = Choice( frame, preferences,"This is the message to describe choices:", ['choice 0','choice 1','choice 2'])
        if dlg.ShowModal() == wx.ID_OK:
            c = dlg.GetSelection()
            ShowInformation( frame, preferences, "Your choice is: %d"%c)
        else:
            ShowInformation( frame, preferences, "You clicked the ""Cancel"" button")
        dlg.Destroy()

    def _on_info(evt):
        ShowInformation( frame, preferences, "This is an information message with non-UTF8 characters: éàçù.", style=wx.ICON_INFORMATION)

    def _on_error(evt):
        ShowInformation( frame, preferences, "This is an error message.", style=wx.ICON_ERROR)

    def _on_warning(evt):
        ShowInformation( frame, preferences, "This is a warning message.", style=wx.ICON_WARNING)

    frame = spBaseDialog(parent, preferences)
    title = frame.CreateTitle(MESSAGE_ICON, "Message dialogs demonstration")
    btninfo   = frame.CreateButton(DLG_INFO_ICON,"Test info", "This is a tooltip!", btnid=wx.NewId())
    btnyesno  = frame.CreateButton(DLG_QUEST_ICON,"Test yes-no", "This is a tooltip!", btnid=wx.NewId())
    btnerror  = frame.CreateButton(DLG_ERR_ICON,"Test error", "This is a tooltip!", btnid=wx.NewId())
    btnwarn   = frame.CreateButton(DLG_WARN_ICON,"Test warning", "This is a tooltip!", btnid=wx.NewId())
    btnchoice = frame.CreateButton(DLG_QUEST_ICON,"Test choice", "This is a tooltip!", btnid=wx.NewId())

    btnclose  = frame.CreateCloseButton()
    btnbox    = frame.CreateButtonBox( [btnyesno,btninfo,btnwarn,btnerror,btnchoice],[btnclose] )

    frame.LayoutComponents( title, wx.Panel(frame, -1, size=(320,200)), btnbox )

    btninfo.Bind( wx.EVT_BUTTON, _on_info )
    btnyesno.Bind( wx.EVT_BUTTON, _on_yesno )
    btnerror.Bind( wx.EVT_BUTTON, _on_error )
    btnwarn.Bind( wx.EVT_BUTTON, _on_warning )
    btnchoice.Bind( wx.EVT_BUTTON, _on_choice )

    frame.ShowModal()
    frame.Destroy()

# ---------------------------------------------------------------------------

if __name__ == "__main__":
    app = wx.PySimpleApp()
    DemoBaseDialog(None)
    app.MainLoop()

# ---------------------------------------------------------------------------
>>>>>>> 5f33070b
<|MERGE_RESOLUTION|>--- conflicted
+++ resolved
@@ -1,4 +1,3 @@
-<<<<<<< HEAD
 #!/usr/bin/env python2
 # -*- coding: UTF-8 -*-
 # ---------------------------------------------------------------------------
@@ -222,7 +221,7 @@
         elif res == wx.ID_NO:
             ShowInformation( frame, preferences, "You clicked the ""No"" button")
         else:
-            print "there's a bug! return value is %s"%res
+            print("there's a bug! return value is " + res)
         dlg.Destroy()
 
     def _on_choice(evt):
@@ -272,280 +271,4 @@
     DemoBaseDialog(None)
     app.MainLoop()
 
-# ---------------------------------------------------------------------------
-=======
-#!/usr/bin/env python2
-# -*- coding: UTF-8 -*-
-# ---------------------------------------------------------------------------
-#            ___   __    __    __    ___
-#           /     |  \  |  \  |  \  /              Automatic
-#           \__   |__/  |__/  |___| \__             Annotation
-#              \  |     |     |   |    \             of
-#           ___/  |     |     |   | ___/              Speech
-#
-#
-#                           http://www.sppas.org/
-#
-# ---------------------------------------------------------------------------
-#            Laboratoire Parole et Langage, Aix-en-Provence, France
-#                   Copyright (C) 2011-2016  Brigitte Bigi
-#
-#                   This banner notice must not be removed
-# ---------------------------------------------------------------------------
-# Use of this software is governed by the GNU Public License, version 3.
-#
-# SPPAS is free software: you can redistribute it and/or modify
-# it under the terms of the GNU General Public License as published by
-# the Free Software Foundation, either version 3 of the License, or
-# (at your option) any later version.
-#
-# SPPAS is distributed in the hope that it will be useful,
-# but WITHOUT ANY WARRANTY; without even the implied warranty of
-# MERCHANTABILITY or FITNESS FOR A PARTICULAR PURPOSE.  See the
-# GNU General Public License for more details.
-#
-# You should have received a copy of the GNU General Public License
-# along with SPPAS. If not, see <http://www.gnu.org/licenses/>.
-#
-# ---------------------------------------------------------------------------
-# File: msgdialogs.py
-# ---------------------------------------------------------------------------
-import sys
-import os.path
-sys.path.append(  os.path.dirname(os.path.dirname(os.path.dirname(os.path.abspath(__file__)))) )
-
-import wx
-from basedialog import spBaseDialog
-
-from wxgui.sp_icons import MESSAGE_ICON
-
-from wxgui.sp_icons import DLG_INFO_ICON
-from wxgui.sp_icons import DLG_WARN_ICON
-from wxgui.sp_icons import DLG_ERR_ICON
-from wxgui.sp_icons import DLG_QUEST_ICON
-
-# ----------------------------------------------------------------------------
-
-
-class spBaseMessageDialog(spBaseDialog):
-
-    def __init__(self, parent, preferences, contentmsg, style=wx.ICON_INFORMATION):
-        """
-        Constructor.
-
-        @param parent is the parent wx object.
-        @param preferences (Preferences)
-        @param filename (str) the file to display in this frame.
-        @param style: ONE of wx.ICON_INFORMATION, wx.ICON_ERROR, wx.ICON_EXCLAMATION, wx.YES_NO
-
-        """
-        spBaseDialog.__init__(self, parent, preferences, title=" - Message")
-        wx.GetApp().SetAppName( "question" )
-
-        if style == wx.ICON_ERROR:
-            titlebox = self.CreateTitle(DLG_ERR_ICON, "Error")
-
-        elif style == wx.ICON_WARNING:
-            titlebox = self.CreateTitle(DLG_WARN_ICON, "Warning")
-
-        elif style == wx.YES_NO:
-            titlebox = self.CreateTitle(DLG_QUEST_ICON, "Question")
-
-        else:
-            titlebox = self.CreateTitle(DLG_INFO_ICON, "Information")
-
-        contentbox = self._create_content(contentmsg)
-        buttonbox = self._create_buttons()
-
-        self.LayoutComponents( titlebox,
-                               contentbox,
-                               buttonbox )
-
-    def _create_content(self, message):
-        txt = self.CreateTextCtrl(message)
-        txt.SetMinSize((300, -1))
-        return txt
-
-    def _create_buttons(self):
-        raise NotImplementedError
-
-# ---------------------------------------------------------------------------
-
-
-class YesNoQuestion(spBaseMessageDialog):
-
-    def __init__(self, parent, preferences, contentmsg):
-        spBaseMessageDialog.__init__(self, parent, preferences, contentmsg, style=wx.YES_NO)
-
-    def _create_buttons(self):
-        yes = self.CreateYesButton()
-        no = self.CreateNoButton()
-        no.Bind(wx.EVT_BUTTON, self._on_no, no)
-        self.SetAffirmativeId(wx.ID_YES)
-        return self.CreateButtonBox([no], [yes])
-
-    def _on_no(self, evt):
-        #self.Destroy() # does not work on MacOS
-        self.Close()
-        self.SetReturnCode( wx.ID_NO )
-
-# ---------------------------------------------------------------------------
-
-
-class Information(spBaseMessageDialog):
-
-    def __init__(self, parent, preferences, contentmsg, style=wx.YES_NO):
-        spBaseMessageDialog.__init__(self, parent, preferences, contentmsg, style)
-
-    def _create_buttons(self):
-        okay = self.CreateOkayButton()
-        self.SetAffirmativeId( wx.ID_OK )
-        return self.CreateButtonBox( [],[okay] )
-
-# ---------------------------------------------------------------------------
-
-
-class Choice(spBaseDialog):
-
-    def __init__(self, parent, preferences, contentmsg, choices):
-        """
-        Constructor.
-
-        @param parent is the parent wx object.
-        @param preferences (Preferences)
-        @param filename (str) the file to display in this frame.
-        @param style: ONE of wx.ICON_INFORMATION, wx.ICON_ERROR, wx.ICON_EXCLAMATION, wx.YES_NO
-
-        """
-        spBaseDialog.__init__(self, parent, preferences, title=" - Choice")
-        wx.GetApp().SetAppName( "question" )
-
-        titlebox   = self.CreateTitle(DLG_QUEST_ICON, "Question")
-        contentbox = self._create_content(contentmsg,choices)
-        buttonbox  = self._create_buttons()
-
-        self.LayoutComponents( titlebox,
-                               contentbox,
-                               buttonbox )
-
-    def _create_content(self,message,choices):
-        sizer = wx.BoxSizer( wx.VERTICAL )
-        txt = wx.TextCtrl(self, wx.ID_ANY, value=message, style=wx.TE_READONLY|wx.NO_BORDER)
-        font = self.preferences.GetValue('M_FONT')
-        txt.SetFont(font)
-        txt.SetForegroundColour( self.preferences.GetValue('M_FG_COLOUR') )
-        txt.SetBackgroundColour( self.preferences.GetValue('M_BG_COLOUR') )
-        txt.SetMinSize((300,-1))
-
-        self.choicectrl = wx.ListBox( self, -1, choices=choices )
-        self.choicectrl.SetSelection(0)
-        self.choicectrl.SetBackgroundColour( self.preferences.GetValue('M_BG_COLOUR') )
-        self.choicectrl.SetForegroundColour( self.preferences.GetValue('M_FG_COLOUR') )
-        self.choicectrl.SetFont( font )
-
-        sizer.Add(txt, 0, wx.ALL | wx.EXPAND, 10)
-        sizer.Add(self.choicectrl, 1, wx.ALL | wx.EXPAND, 10)
-
-        return sizer
-
-    def _create_buttons(self):
-        okay = self.CreateOkayButton()
-        cancel = self.CreateCancelButton()
-        cancel.Bind( wx.EVT_BUTTON, self._on_cancel, cancel )
-        self.SetAffirmativeId( wx.ID_OK )
-        return self.CreateButtonBox( [cancel],[okay] )
-
-    def _on_cancel(self, evt):
-        #self.Destroy() # does not work on MacOS
-        self.Close()
-        self.SetReturnCode( wx.ID_CANCEL )
-
-    def SetSelection(self, idx):
-        self.choicectrl.SetSelection(idx)
-
-    def GetSelection(self):
-        return self.choicectrl.GetSelection()
-
-# ---------------------------------------------------------------------------
-# ---------------------------------------------------------------------------
-
-
-def ShowYesNoQuestion(parent, preferences, contentmsg):
-    dlg = YesNoQuestion( parent, preferences, contentmsg)
-    return dlg.ShowModal()
-
-# ---------------------------------------------------------------------------
-
-
-def ShowInformation(parent, preferences, contentmsg, style=wx.ICON_INFORMATION):
-    dlg = Information( parent, preferences, contentmsg, style )
-    return dlg.ShowModal()
-
-# ---------------------------------------------------------------------------
-# ---------------------------------------------------------------------------
-
-
-def DemoBaseDialog(parent, preferences=None):
-    """ A simple demonstration of SPPAS message dialogs."""
-
-    def _on_yesno(evt):
-        dlg = YesNoQuestion( frame, preferences, "This is the message to show.")
-        #res = ShowYesNoQuestion( frame, preferences,)
-        res = dlg.ShowModal()
-        if res == wx.ID_YES:
-            ShowInformation( frame, preferences, "You clicked the ""Yes"" button")
-        elif res == wx.ID_NO:
-            ShowInformation( frame, preferences, "You clicked the ""No"" button")
-        else:
-            print("there's a bug! return value is " + res)
-        dlg.Destroy()
-
-    def _on_choice(evt):
-        dlg = Choice( frame, preferences,"This is the message to describe choices:", ['choice 0','choice 1','choice 2'])
-        if dlg.ShowModal() == wx.ID_OK:
-            c = dlg.GetSelection()
-            ShowInformation( frame, preferences, "Your choice is: %d"%c)
-        else:
-            ShowInformation( frame, preferences, "You clicked the ""Cancel"" button")
-        dlg.Destroy()
-
-    def _on_info(evt):
-        ShowInformation( frame, preferences, "This is an information message with non-UTF8 characters: éàçù.", style=wx.ICON_INFORMATION)
-
-    def _on_error(evt):
-        ShowInformation( frame, preferences, "This is an error message.", style=wx.ICON_ERROR)
-
-    def _on_warning(evt):
-        ShowInformation( frame, preferences, "This is a warning message.", style=wx.ICON_WARNING)
-
-    frame = spBaseDialog(parent, preferences)
-    title = frame.CreateTitle(MESSAGE_ICON, "Message dialogs demonstration")
-    btninfo   = frame.CreateButton(DLG_INFO_ICON,"Test info", "This is a tooltip!", btnid=wx.NewId())
-    btnyesno  = frame.CreateButton(DLG_QUEST_ICON,"Test yes-no", "This is a tooltip!", btnid=wx.NewId())
-    btnerror  = frame.CreateButton(DLG_ERR_ICON,"Test error", "This is a tooltip!", btnid=wx.NewId())
-    btnwarn   = frame.CreateButton(DLG_WARN_ICON,"Test warning", "This is a tooltip!", btnid=wx.NewId())
-    btnchoice = frame.CreateButton(DLG_QUEST_ICON,"Test choice", "This is a tooltip!", btnid=wx.NewId())
-
-    btnclose  = frame.CreateCloseButton()
-    btnbox    = frame.CreateButtonBox( [btnyesno,btninfo,btnwarn,btnerror,btnchoice],[btnclose] )
-
-    frame.LayoutComponents( title, wx.Panel(frame, -1, size=(320,200)), btnbox )
-
-    btninfo.Bind( wx.EVT_BUTTON, _on_info )
-    btnyesno.Bind( wx.EVT_BUTTON, _on_yesno )
-    btnerror.Bind( wx.EVT_BUTTON, _on_error )
-    btnwarn.Bind( wx.EVT_BUTTON, _on_warning )
-    btnchoice.Bind( wx.EVT_BUTTON, _on_choice )
-
-    frame.ShowModal()
-    frame.Destroy()
-
-# ---------------------------------------------------------------------------
-
-if __name__ == "__main__":
-    app = wx.PySimpleApp()
-    DemoBaseDialog(None)
-    app.MainLoop()
-
-# ---------------------------------------------------------------------------
->>>>>>> 5f33070b
+# ---------------------------------------------------------------------------