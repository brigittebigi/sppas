<<<<<<< HEAD
# -*- coding: UTF-8 -*-
"""
    ..
        ---------------------------------------------------------------------
         ___   __    __    __    ___
        /     |  \  |  \  |  \  /              the automatic
        \__   |__/  |__/  |___| \__             annotation and
           \  |     |     |   |    \             analysis
        ___/  |     |     |   | ___/              of speech

        http://www.sppas.org/

        Use of this software is governed by the GNU Public License, version 3.

        SPPAS is free software: you can redistribute it and/or modify
        it under the terms of the GNU General Public License as published by
        the Free Software Foundation, either version 3 of the License, or
        (at your option) any later version.

        SPPAS is distributed in the hope that it will be useful,
        but WITHOUT ANY WARRANTY; without even the implied warranty of
        MERCHANTABILITY or FITNESS FOR A PARTICULAR PURPOSE.  See the
        GNU General Public License for more details.

        You should have received a copy of the GNU General Public License
        along with SPPAS. If not, see <http://www.gnu.org/licenses/>.

        This banner notice must not be removed.

        ---------------------------------------------------------------------

    src.wxgui.frames.sppaseditframe.py
    ~~~~~~~~~~~~~~~~~~~~~~~~~~~~~~~~~~

    GUI view of files for SPPAS.

"""
import wx
import logging

from sppas.src.wxgui.clients.sppaseditclient import SppasEditClient
from sppas.src.wxgui.views.settings import SettingsDialog

from sppas.src.wxgui.structs.theme import sppasTheme
from sppas.src.wxgui.structs.cthemes import all_themes
from sppas.src.wxgui.cutils.textutils import TextAsNumericValidator
from sppas.src.wxgui.cutils.textutils import TextAsPercentageValidator

# Demos...
from sppas.src.wxgui.demo.wizardDisplayDemo import WizardDisplayDemo
from sppas.src.wxgui.demo.PointCtrlDemo     import PointCtrlFrame
from sppas.src.wxgui.demo.LabelCtrlDemo     import LabelCtrlFrame
from sppas.src.wxgui.demo.TierCtrlDemo      import TierCtrlFrame
from sppas.src.wxgui.demo.TrsCtrlDemo       import TrsCtrlFrame
from sppas.src.wxgui.demo.WaveCtrlDemo      import WaveCtrlFrame
from sppas.src.wxgui.demo.DisplayCtrlDemo   import DisplayCtrlFrame

from sppas.src.wxgui.demo.wizardZoomDemo    import WizardZoomDemo
from sppas.src.wxgui.demo.wizardScrollDemo  import WizardScrollDemo
from sppas.src.wxgui.demo.wizardSoundDemo   import WizardSoundDemo
from sppas.src.wxgui.demo.wizardTrsDemo     import WizardTrsDemo

from sppas.src.wxgui.sp_icons import SPPASEDIT_APP_ICON

from .baseframe import ComponentFrame

# ----------------------------------------------------------------------------
# Constants
# ----------------------------------------------------------------------------

DEMO_DISPLAY_WIZARD_ID = wx.NewId()
DEMO_POINT_ID = wx.NewId()
DEMO_LABEL_ID = wx.NewId()
DEMO_TIER_ID = wx.NewId()
DEMO_TRS_ID = wx.NewId()
DEMO_WAVE_ID = wx.NewId()
DEMO_DISPLAY_ID = wx.NewId()
DEMO_ZOOM_WIZARD_ID = wx.NewId()
DEMO_SCROLL_WIZARD_ID = wx.NewId()
DEMO_SOUND_WIZARD_ID = wx.NewId()
DEMO_TRS_WIZARD_ID = wx.NewId()

# ----------------------------------------------------------------------------


class SppasEditFrame(ComponentFrame):
    """
    :author:       Brigitte Bigi
    :organization: Laboratoire Parole et Langage, Aix-en-Provence, France
    :contact:      brigitte.bigi@gmail.com
    :license:      GPL, v3
    :copyright:    Copyright (C) 2011-2017  Brigitte Bigi
    :summary:      SppasEdit allows to display annotations and sound files.

    """

    def __init__(self, parent, id, prefsIO):

        arguments = {}
        arguments['files'] = []
        arguments['title'] = "SPPAS - Vizualizer"
        arguments['type']  = "ANYFILES"
        arguments['icon']  = SPPASEDIT_APP_ICON
        arguments['prefs'] = prefsIO
        ComponentFrame.__init__(self, parent, id, arguments)

        self._append_in_menu()

    # ------------------------------------------------------------------------

    def _init_members(self, args):
        """ Override.
        Sets the members settings.

        """
        ComponentFrame._init_members(self, args)

        if isinstance(self._prefsIO.GetTheme(), sppasTheme):
            self._prefsIO.SetTheme(all_themes.get_theme(u'Default'))

        self._fmtype = "ANYFILES"

    # ------------------------------------------------------------------------

    def _append_in_menu(self):
        """ Append new items in a menu or a new menu in the menubar. """

        # DISABLED SINCE SPPAS-1.8.0

        return
        menubar = self.GetMenuBar()
        menus = menubar.GetMenus()

        # Menu Demo
        demomainMenu = wx.Menu()
        demomainMenu.Append(DEMO_DISPLAY_WIZARD_ID, 'Main Demo', '')
        demomainMenu.Append(DEMO_POINT_ID,  'Boundaries', 'Demo of time points')
        demomainMenu.Append(DEMO_LABEL_ID,  'Labels',     'Demo of labels')
        demomainMenu.Append(DEMO_TIER_ID,   'Tiers',      'Demo of tiers')
        demomainMenu.Append(DEMO_TRS_ID,    'Transcription file', 'Demo of a whole annotated file')
        demomainMenu.Append(DEMO_WAVE_ID,   'Wave file', 'Demo of a wave file')
        demomainMenu.Append(DEMO_DISPLAY_ID, 'Display files', 'Demo of the display window')

        demozoomMenu   = wx.Menu()
        demozoomMenu.Append(DEMO_ZOOM_WIZARD_ID, 'Zooming Demo', '')

        demoscrollMenu = wx.Menu()
        demoscrollMenu.Append(DEMO_SCROLL_WIZARD_ID, 'Scrolling Demo', '')

        demowaveMenu   = wx.Menu()
        demowaveMenu.Append(DEMO_SOUND_WIZARD_ID, 'Speech sound Demo', '')

        demotrsMenu    = wx.Menu()
        demotrsMenu.Append(DEMO_TRS_WIZARD_ID, 'Ann. Files Demo', '')

        demoMenu = wx.Menu()
        demoMenu.AppendMenu(wx.ID_ANY, 'Displaying',  demomainMenu)
        demoMenu.AppendMenu(wx.ID_ANY, 'Zooming',     demozoomMenu)
        demoMenu.AppendMenu(wx.ID_ANY, 'Scrolling',   demoscrollMenu)
        demoMenu.AppendMenu(wx.ID_ANY, 'Wave Speech', demowaveMenu)
        demoMenu.AppendMenu(wx.ID_ANY, 'Ann. Files',  demotrsMenu)

        menubar.Insert(pos=1, menu=demoMenu, title='&Demo' )

        # Events
        eventslist = [ DEMO_DISPLAY_WIZARD_ID, DEMO_POINT_ID, DEMO_LABEL_ID, DEMO_TIER_ID, DEMO_TRS_ID, DEMO_WAVE_ID, DEMO_DISPLAY_ID, DEMO_ZOOM_WIZARD_ID, DEMO_SCROLL_WIZARD_ID, DEMO_SOUND_WIZARD_ID, DEMO_TRS_WIZARD_ID ]
        for event in eventslist:
            wx.EVT_MENU(self, event, self.SppasEditProcessEvent)

    # ------------------------------------------------------------------------

    def CreateClient(self, parent, prefsIO):
        """ Override. """

        return SppasEditClient(parent,prefsIO)

    # ------------------------------------------------------------------------

    def SppasEditProcessEvent(self, event):
        """
        Processes an event, searching event tables and calling zero or more
        suitable event handler function(s).  Note that the ProcessEvent
        method is called from the wxPython docview framework directly since
        wxPython does not have a virtual ProcessEvent function.
        """
        id = event.GetId()

        if id == DEMO_DISPLAY_WIZARD_ID:
            self.OnDemoDisplayWizard(event)
        elif id == DEMO_POINT_ID:
            self.OnDemoPoint(event)
        elif id == DEMO_LABEL_ID:
            self.OnDemoLabel(event)
        elif id == DEMO_TIER_ID:
            self.OnDemoTier(event)
        elif id == DEMO_TRS_ID:
            self.OnDemoTrs(event)
        elif id == DEMO_WAVE_ID:
            self.OnDemoWave(event)
        elif id == DEMO_DISPLAY_ID:
            self.OnDemoDisplay(event)
        elif id == DEMO_ZOOM_WIZARD_ID:
            self.OnDemoZoomWizard(event)
        elif id == DEMO_SCROLL_WIZARD_ID:
            self.OnDemoScrollWizard(event)
        elif id == DEMO_SOUND_WIZARD_ID:
            self.OnDemoSoundWizard(event)
        elif id == DEMO_TRS_WIZARD_ID:
            self.OnDemoTrsWizard(event)

    # -------------------------------------------------------------------------
    # Demo... Callbacks
    # -------------------------------------------------------------------------

    def OnDemoDisplayWizard(self, event):
        """
        The whole Display demo.
        """
        logging.info('Demo.')
        WizardDisplayDemo(self)

    # -------------------------------------------------------------------------

    def OnDemoPoint(self, event):
        """
        TimePoint demo.
        """
        frame = PointCtrlFrame(self, -1, 'Time Point Demo')
        frame.Show(True)

    # -------------------------------------------------------------------------

    def OnDemoLabel(self, event):
        """
        Label demo.
        """
        frame = LabelCtrlFrame(self, -1, 'Label Demo')
        frame.Show(True)

    # -------------------------------------------------------------------------

    def OnDemoTier(self, event):
        """
        Tier demo.
        """
        frame = TierCtrlFrame(self, -1, 'Tier Demo')
        frame.Show(True)

    # -------------------------------------------------------------------------

    def OnDemoTrs(self, event):
        """
        Transcription demo.
        """
        frame = TrsCtrlFrame(self, -1, 'Transcription Demo')
        frame.Show(True)

    # -------------------------------------------------------------------------

    def OnDemoWave(self, event):
        """
        Wave demo.
        """
        frame = WaveCtrlFrame(self, -1, 'Wave Demo')
        frame.Show(True)

    # -------------------------------------------------------------------------

    def OnDemoDisplay(self, event):
        """
        Display demo.
        """
        frame = DisplayCtrlFrame(self, -1, 'Display Demo')
        frame.Show(True)

    # -------------------------------------------------------------------------

    def OnDemoZoomWizard(self, event):
        """
        The whole Zoom demo.
        """
        logging.info('Demo: Zoom.')
        WizardZoomDemo(self)

    # -------------------------------------------------------------------------

    def OnDemoScrollWizard(self, event):
        """
        The whole Scroll demo.
        """
        logging.info('Demo: Scroll.')
        WizardScrollDemo(self)

    # -------------------------------------------------------------------------

    def OnDemoSoundWizard(self, event):
        """
        The whole Sound demo.
        """
        logging.info('Demo: Sound.')
        WizardSoundDemo(self)

    # -------------------------------------------------------------------------

    def OnDemoTrsWizard(self, event):
        """
        The whole Ann. files demo.
        """
        logging.info('Demo: Ann. files.')
        WizardTrsDemo(self)

    # -------------------------------------------------------------------------

    def OnSettings(self, event):
        """
        Open the Settings box.

        Override the baseframe.OnSettings to add specific panels to
        the SettingsDialog().

        """
        p = self._prefsIO.Copy()

        prefdlg = SppasEditSettingsDialog( self, p )
        res = prefdlg.ShowModal()
        if res == wx.ID_OK:
            self.SetPrefs( prefdlg.GetPreferences() )
            if self.GetParent() is not None:
                try:
                    self.GetParent().SetPrefs( self._prefsIO )
                except Exception:
                    pass
        prefdlg.Destroy()
        self._LayoutFrame()

    # ------------------------------------------------------------------------

# ----------------------------------------------------------------------------
# class SettingsDialog, with specific settings for SppasEdit
# ----------------------------------------------------------------------------


class SppasEditSettingsDialog(SettingsDialog):
    """
    :author:       Brigitte Bigi
    :organization: Laboratoire Parole et Langage, Aix-en-Provence, France
    :contact:      brigitte.bigi@gmail.com
    :license:      GPL, v3
    :copyright:    Copyright (C) 2011-2017  Brigitte Bigi
    :summary:      This class is used to fix all user's settings, with a Dialog.

    Dialog for the user to fix all preferences.

    """
    def __init__(self, parent, prefsIO):
        """
        Create a new dialog fo fix preferences, sorted in a notebook.

        """

        SettingsDialog.__init__(self, parent, prefsIO)

        page4 = SppasEditAppearancePanel(self.notebook, self.preferences)
        self.notebook.AddPage(page4, "Appearance")

        page5 = SppasEditTimePanel(self.notebook, self.preferences)
        self.notebook.AddPage(page5, "Displayed Time")

# ----------------------------------------------------------------------------


class SppasEditAppearancePanel(wx.Panel):
    """
    :author:       Brigitte Bigi
    :organization: Laboratoire Parole et Langage, Aix-en-Provence, France
    :contact:      brigitte.bigi@gmail.com
    :license:      GPL, v3
    :copyright:    Copyright (C) 2011-2017  Brigitte Bigi
    :summary:      Drawing area settings.

    """
    def __init__(self, parent, prefsIO):

        wx.Panel.__init__(self, parent)
        self._prefsIO = prefsIO

        gbs = self.__create_sizer()
        self.SetSizer(gbs)

    # ------------------------------------------------------------------------

    def __create_sizer(self):

        gbs = wx.GridBagSizer(hgap=5, vgap=5)

        # ---------- Vertical zoom step , percentage

        txt_fg = wx.StaticText(self, -1, 'Vertical zoom step (percentage): ')
        gbs.Add(txt_fg, (0,0), flag=wx.ALL|wx.ALIGN_CENTER_VERTICAL, border=5)
        self.text_v_zoom = wx.TextCtrl(self, size=(150, -1), validator=TextAsPercentageValidator())
        self.text_v_zoom.SetValue( str(self._prefsIO.GetValue('D_V_ZOOM')) )
        gbs.Add(self.text_v_zoom, (0,1), flag=wx.ALL|wx.ALIGN_CENTER_VERTICAL, border=5)
        self.text_v_zoom.Bind(wx.EVT_TEXT, self.onVZoomChanged)

        # ---------- Tier: Label position

        txt_fg = wx.StaticText(self, -1, 'Labels position: ')
        gbs.Add(txt_fg, (1,0), flag=wx.ALL|wx.ALIGN_CENTER_VERTICAL, border=5)
        self.labelalign = wx.Choice(self, -1, choices=['Left' , 'Centre', 'Right'])
        current = self._prefsIO.GetValue('T_LABEL_ALIGN')
        if current == wx.ALIGN_LEFT:
            self.labelalign.SetSelection(0)
        elif current == wx.ALIGN_CENTRE:
            self.labelalign.SetSelection(1)
        else:
            self.labelalign.SetSelection(2)
        gbs.Add(self.labelalign, (1,1), flag=wx.ALL|wx.ALIGN_CENTER_VERTICAL, border=5)
        self.labelalign.Bind(wx.EVT_CHOICE, self.onLabelAlignChanged)

        # ---------- Wave: auto-scroll

        txt_fg = wx.StaticText(self, -1, 'Wave auto-scrolling: ')
        gbs.Add(txt_fg, (2,0), flag=wx.ALL|wx.ALIGN_CENTER_VERTICAL, border=5)
        self.wavescroll = wx.CheckBox(self, -1, '', style=wx.NO_BORDER)
        self.wavescroll.SetValue(self._prefsIO.GetValue('W_AUTOSCROLL'))
        gbs.Add(self.wavescroll, (2,1), flag=wx.ALL|wx.ALIGN_CENTER_VERTICAL, border=5)
        self.wavescroll.Bind(wx.EVT_CHECKBOX, self.onWaveScrollChanged)

        # ---------- Color scheme

        self.theme = SppasEditColourSchemePanel(self, self._prefsIO)
        gbs.Add(self.theme, (3,0), (2,2), flag=wx.EXPAND|wx.ALL, border=5)

        gbs.AddGrowableCol(1)

        return gbs

    # ------------------------------------------------------------------------
    # Callbacks
    # ------------------------------------------------------------------------

    def onVZoomChanged(self, event):
        """
        Change the vertical zoom coefficient,
        except if the validation fails.
        """
        success = self.text_v_zoom.GetValidator().Validate(self.text_v_zoom)
        if success is False:
            return

        self.text_v_zoom.SetFocus()
        self.text_v_zoom.SetBackgroundColour(wx.SystemSettings_GetColour(wx.SYS_COLOUR_WINDOW))
        self.text_v_zoom.Refresh()
        try:
            v = float(self.text_v_zoom.GetValue())
            self._prefsIO.SetValue('D_V_ZOOM', 'float', v)
        except Exception:
            pass

    # ------------------------------------------------------------------------

    def onLabelAlignChanged(self, event):
        """
        Change the label alignment flag,
        except if the validation fails.
        """
        choice = self.labelalign.GetCurrentSelection()
        alignchoice = [wx.ALIGN_LEFT , wx.ALIGN_CENTRE, wx.ALIGN_RIGHT]
        self._prefsIO.SetValue('T_LABEL_ALIGN', 'wx.ALIGN', alignchoice[choice])

    # ------------------------------------------------------------------------

    def onWaveScrollChanged(self, event):
        """
        Activate/Disable the Wave vertical auto-scroll.
        """
        checked = self.wavescroll.GetValue()
        self._prefsIO.SetValue('W_AUTOSCROLL', 'bool', checked)

# -----------------------------------------------------------------------------


class SppasEditColourSchemePanel(wx.Panel):
    """
    :author:       Brigitte Bigi
    :organization: Laboratoire Parole et Langage, Aix-en-Provence, France
    :contact:      brigitte.bigi@gmail.com
    :license:      GPL, v3
    :copyright:    Copyright (C) 2011-2017  Brigitte Bigi
    :summary:     Panel with a radiobox to choose the SppasEdit Theme-Colour.

    """
    def __init__(self, parent, prefsIO):

        wx.Panel.__init__(self, parent)
        self.preferences = prefsIO

        themekeys = sorted(all_themes.get_themes().keys())
        currenttheme = prefsIO.GetTheme()
        choices = []
        currentchoice = 0
        for (i,choice) in enumerate(themekeys):
            choices.append( choice )
            if currenttheme == all_themes.get_theme(choice):
                currentchoice = i

        self.radiobox = wx.RadioBox(self, label="Theme Colour scheme: ",
                                    choices=choices, majorDimension=4)

        # check the current theme
        self.radiobox.SetSelection( currentchoice )

        # bind any theme change
        self.Bind(wx.EVT_RADIOBOX, self.radioClick, self.radiobox)

        vbox = wx.BoxSizer(wx.VERTICAL)
        vbox.Add(self.radiobox, 1, wx.EXPAND|wx.ALL, border=5)
        self.SetSizer(vbox)

    def radioClick(self, event):
        """ Set the new theme. """
        theme = all_themes.get_theme( self.radiobox.GetStringSelection() )
        self.preferences.SetTheme( theme )

# ----------------------------------------------------------------------------


class SppasEditTimePanel(wx.Panel):
    """
    :author:       Brigitte Bigi
    :organization: Laboratoire Parole et Langage, Aix-en-Provence, France
    :contact:      brigitte.bigi@gmail.com
    :license:      GPL, v3
    :copyright:    Copyright (C) 2011-2017  Brigitte Bigi
    :summary:      Time settings.

    """
    def __init__(self, parent, prefsIO):

        wx.Panel.__init__(self, parent)
        self._prefsIO = prefsIO

        gbs = self.__create_sizer()
        self.SetSizer(gbs)

    # ------------------------------------------------------------------------

    def __create_sizer(self):

        gbs = wx.GridBagSizer(hgap=5, vgap=5)

        # ---------- Duration at start-up

        txt_fg = wx.StaticText(self, -1, 'Duration (in seconds) of the displayed period at start-up: ')
        gbs.Add(txt_fg, (0,0), flag=wx.ALL|wx.ALIGN_CENTER_VERTICAL, border=5)
        self.text_duration = wx.TextCtrl(self, size=(150, -1), validator=TextAsNumericValidator())
        self.text_duration.SetValue( str(self._prefsIO.GetValue('D_TIME_MAX')) )
        gbs.Add(self.text_duration, (0,1), flag=wx.ALL|wx.ALIGN_CENTER_VERTICAL, border=5)
        self.text_duration.Bind(wx.EVT_TEXT, self.onTextDurationChanged)

        # ---------- Zoom step , percentage

        txt_fg = wx.StaticText(self, -1, 'Time zoom step (percentage): ')
        gbs.Add(txt_fg, (1,0), flag=wx.ALL|wx.ALIGN_CENTER_VERTICAL, border=5)
        self.text_h_zoom = wx.TextCtrl(self, size=(150, -1), validator=TextAsPercentageValidator())
        self.text_h_zoom.SetValue( str(self._prefsIO.GetValue('D_H_ZOOM')) )
        gbs.Add(self.text_h_zoom, (1,1), flag=wx.ALL|wx.ALIGN_CENTER_VERTICAL, border=5)
        self.text_h_zoom.Bind(wx.EVT_TEXT, self.onHZoomChanged)

        # ---------- Scroll step , percentage

        txt_fg = wx.StaticText(self, -1, 'Time scroll step (percentage): ')
        gbs.Add(txt_fg, (2,0), flag=wx.ALL|wx.ALIGN_CENTER_VERTICAL, border=5)
        self.text_scroll = wx.TextCtrl(self, size=(150, -1), validator=TextAsPercentageValidator())
        self.text_scroll.SetValue( str(self._prefsIO.GetValue('D_SCROLL')) )
        gbs.Add(self.text_scroll, (2,1), flag=wx.ALL|wx.ALIGN_CENTER_VERTICAL, border=5)
        self.text_scroll.Bind(wx.EVT_TEXT, self.onScrollChanged)

        gbs.AddGrowableCol(1)

        return gbs

    # -------------------------------------------------------------------------
    # Callbacks
    # -------------------------------------------------------------------------

    def onTextDurationChanged(self, event):
        """
        Change the displayed duration at start-up,
        except if the validation fails.
        """
        success = self.text_duration.GetValidator().Validate(self.text_duration)
        if success is False:
            return

        self.text_duration.SetFocus()
        self.text_duration.SetBackgroundColour(wx.SystemSettings_GetColour(wx.SYS_COLOUR_WINDOW))
        self.text_duration.Refresh()
        try:
            v = float(self.text_duration.GetValue())
            self._prefsIO.SetValue('D_TIME_MAX', 'float', v)
        except Exception:
            pass

    # -------------------------------------------------------------------------

    def onHZoomChanged(self, event):
        """
        Change the horizontal zoom coefficient,
        except if the validation fails.
        """
        success = self.text_h_zoom.GetValidator().Validate(self.text_h_zoom)
        if success is False:
            return

        self.text_h_zoom.SetFocus()
        self.text_h_zoom.SetBackgroundColour(wx.SystemSettings_GetColour(wx.SYS_COLOUR_WINDOW))
        self.text_h_zoom.Refresh()
        try:
            v = float(self.text_h_zoom.GetValue())
            self._prefsIO.SetValue('D_H_ZOOM', 'float', v)
        except Exception:
            pass

    # -------------------------------------------------------------------------

    def onScrollChanged(self, event):
        """
        Change the scrolling coefficient,
        except if the validation fails.
        """
        success = self.text_scroll.GetValidator().Validate(self.text_scroll)
        if success is False:
            return

        self.text_scroll.SetFocus()
        self.text_scroll.SetBackgroundColour(wx.SystemSettings_GetColour(wx.SYS_COLOUR_WINDOW))
        self.text_scroll.Refresh()
        try:
            v = float(self.text_scroll.GetValue())
            self._prefsIO.SetValue('D_SCROLL', 'float', v)
        except Exception:
            pass

# ----------------------------------------------------------------------------
=======
# -*- coding: UTF-8 -*-
"""
    ..
        ---------------------------------------------------------------------
         ___   __    __    __    ___
        /     |  \  |  \  |  \  /              the automatic
        \__   |__/  |__/  |___| \__             annotation and
           \  |     |     |   |    \             analysis
        ___/  |     |     |   | ___/              of speech

        http://www.sppas.org/

        Use of this software is governed by the GNU Public License, version 3.

        SPPAS is free software: you can redistribute it and/or modify
        it under the terms of the GNU General Public License as published by
        the Free Software Foundation, either version 3 of the License, or
        (at your option) any later version.

        SPPAS is distributed in the hope that it will be useful,
        but WITHOUT ANY WARRANTY; without even the implied warranty of
        MERCHANTABILITY or FITNESS FOR A PARTICULAR PURPOSE.  See the
        GNU General Public License for more details.

        You should have received a copy of the GNU General Public License
        along with SPPAS. If not, see <http://www.gnu.org/licenses/>.

        This banner notice must not be removed.

        ---------------------------------------------------------------------

    src.wxgui.frames.sppaseditframe.py
    ~~~~~~~~~~~~~~~~~~~~~~~~~~~~~~~~~~

    GUI view of files for SPPAS.

"""
import wx
import logging

from baseframe import ComponentFrame
from wxgui.clients.sppaseditclient import SppasEditClient
from wxgui.views.settings import SettingsDialog

from wxgui.structs.theme import sppasTheme
from wxgui.structs.cthemes import all_themes
from wxgui.cutils.textutils import TextAsNumericValidator
from wxgui.cutils.textutils import TextAsPercentageValidator

# Demos...
from wxgui.demo.wizardDisplayDemo import WizardDisplayDemo
from wxgui.demo.PointCtrlDemo     import PointCtrlFrame
from wxgui.demo.LabelCtrlDemo     import LabelCtrlFrame
from wxgui.demo.TierCtrlDemo      import TierCtrlFrame
from wxgui.demo.TrsCtrlDemo       import TrsCtrlFrame
from wxgui.demo.WaveCtrlDemo      import WaveCtrlFrame
from wxgui.demo.DisplayCtrlDemo   import DisplayCtrlFrame

from wxgui.demo.wizardZoomDemo    import WizardZoomDemo
from wxgui.demo.wizardScrollDemo  import WizardScrollDemo
from wxgui.demo.wizardSoundDemo   import WizardSoundDemo
from wxgui.demo.wizardTrsDemo     import WizardTrsDemo

from wxgui.sp_icons import SPPASEDIT_APP_ICON


# ----------------------------------------------------------------------------
# Constants
# ----------------------------------------------------------------------------

DEMO_DISPLAY_WIZARD_ID = wx.NewId()
DEMO_POINT_ID = wx.NewId()
DEMO_LABEL_ID = wx.NewId()
DEMO_TIER_ID = wx.NewId()
DEMO_TRS_ID = wx.NewId()
DEMO_WAVE_ID = wx.NewId()
DEMO_DISPLAY_ID = wx.NewId()
DEMO_ZOOM_WIZARD_ID = wx.NewId()
DEMO_SCROLL_WIZARD_ID = wx.NewId()
DEMO_SOUND_WIZARD_ID = wx.NewId()
DEMO_TRS_WIZARD_ID = wx.NewId()

# ----------------------------------------------------------------------------


class SppasEditFrame(ComponentFrame):
    """
    :author:       Brigitte Bigi
    :organization: Laboratoire Parole et Langage, Aix-en-Provence, France
    :contact:      brigitte.bigi@gmail.com
    :license:      GPL, v3
    :copyright:    Copyright (C) 2011-2017  Brigitte Bigi
    :summary:      SppasEdit allows to display annotations and sound files.

    """

    def __init__(self, parent, id, prefsIO):

        arguments = {}
        arguments['files'] = []
        arguments['title'] = "SPPAS - Visualizer"
        arguments['type']  = "ANYFILES"
        arguments['icon']  = SPPASEDIT_APP_ICON
        arguments['prefs'] = prefsIO
        ComponentFrame.__init__(self, parent, id, arguments)

        self._append_in_menu()

    # ------------------------------------------------------------------------

    def _init_members(self, args):
        """ Override.
        Sets the members settings.

        """
        ComponentFrame._init_members(self, args)

        if isinstance(self._prefsIO.GetTheme(), sppasTheme):
            self._prefsIO.SetTheme(all_themes.get_theme(u'Default'))

        self._fmtype = "ANYFILES"

    # ------------------------------------------------------------------------

    def _append_in_menu(self):
        """ Append new items in a menu or a new menu in the menubar. """

        # DISABLED SINCE SPPAS-1.8.0

        return
        menubar = self.GetMenuBar()
        menus = menubar.GetMenus()

        # Menu Demo
        demomainMenu = wx.Menu()
        demomainMenu.Append(DEMO_DISPLAY_WIZARD_ID, 'Main Demo', '')
        demomainMenu.Append(DEMO_POINT_ID,  'Boundaries', 'Demo of time points')
        demomainMenu.Append(DEMO_LABEL_ID,  'Labels',     'Demo of labels')
        demomainMenu.Append(DEMO_TIER_ID,   'Tiers',      'Demo of tiers')
        demomainMenu.Append(DEMO_TRS_ID,    'Transcription file', 'Demo of a whole annotated file')
        demomainMenu.Append(DEMO_WAVE_ID,   'Wave file', 'Demo of a wave file')
        demomainMenu.Append(DEMO_DISPLAY_ID, 'Display files', 'Demo of the display window')

        demozoomMenu   = wx.Menu()
        demozoomMenu.Append(DEMO_ZOOM_WIZARD_ID, 'Zooming Demo', '')

        demoscrollMenu = wx.Menu()
        demoscrollMenu.Append(DEMO_SCROLL_WIZARD_ID, 'Scrolling Demo', '')

        demowaveMenu   = wx.Menu()
        demowaveMenu.Append(DEMO_SOUND_WIZARD_ID, 'Speech sound Demo', '')

        demotrsMenu    = wx.Menu()
        demotrsMenu.Append(DEMO_TRS_WIZARD_ID, 'Ann. Files Demo', '')

        demoMenu = wx.Menu()
        demoMenu.AppendMenu(wx.ID_ANY, 'Displaying',  demomainMenu)
        demoMenu.AppendMenu(wx.ID_ANY, 'Zooming',     demozoomMenu)
        demoMenu.AppendMenu(wx.ID_ANY, 'Scrolling',   demoscrollMenu)
        demoMenu.AppendMenu(wx.ID_ANY, 'Wave Speech', demowaveMenu)
        demoMenu.AppendMenu(wx.ID_ANY, 'Ann. Files',  demotrsMenu)

        menubar.Insert(pos=1, menu=demoMenu, title='&Demo' )

        # Events
        eventslist = [ DEMO_DISPLAY_WIZARD_ID, DEMO_POINT_ID, DEMO_LABEL_ID, DEMO_TIER_ID, DEMO_TRS_ID, DEMO_WAVE_ID, DEMO_DISPLAY_ID, DEMO_ZOOM_WIZARD_ID, DEMO_SCROLL_WIZARD_ID, DEMO_SOUND_WIZARD_ID, DEMO_TRS_WIZARD_ID ]
        for event in eventslist:
            wx.EVT_MENU(self, event, self.SppasEditProcessEvent)

    # ------------------------------------------------------------------------

    def CreateClient(self, parent, prefsIO):
        """ Override. """

        return SppasEditClient(parent,prefsIO)

    # ------------------------------------------------------------------------

    def SppasEditProcessEvent(self, event):
        """
        Processes an event, searching event tables and calling zero or more
        suitable event handler function(s).  Note that the ProcessEvent
        method is called from the wxPython docview framework directly since
        wxPython does not have a virtual ProcessEvent function.
        """
        id = event.GetId()

        if id == DEMO_DISPLAY_WIZARD_ID:
            self.OnDemoDisplayWizard(event)
        elif id == DEMO_POINT_ID:
            self.OnDemoPoint(event)
        elif id == DEMO_LABEL_ID:
            self.OnDemoLabel(event)
        elif id == DEMO_TIER_ID:
            self.OnDemoTier(event)
        elif id == DEMO_TRS_ID:
            self.OnDemoTrs(event)
        elif id == DEMO_WAVE_ID:
            self.OnDemoWave(event)
        elif id == DEMO_DISPLAY_ID:
            self.OnDemoDisplay(event)
        elif id == DEMO_ZOOM_WIZARD_ID:
            self.OnDemoZoomWizard(event)
        elif id == DEMO_SCROLL_WIZARD_ID:
            self.OnDemoScrollWizard(event)
        elif id == DEMO_SOUND_WIZARD_ID:
            self.OnDemoSoundWizard(event)
        elif id == DEMO_TRS_WIZARD_ID:
            self.OnDemoTrsWizard(event)

    # -------------------------------------------------------------------------
    # Demo... Callbacks
    # -------------------------------------------------------------------------

    def OnDemoDisplayWizard(self, event):
        """
        The whole Display demo.
        """
        logging.info('Demo.')
        WizardDisplayDemo(self)

    # -------------------------------------------------------------------------

    def OnDemoPoint(self, event):
        """
        TimePoint demo.
        """
        frame = PointCtrlFrame(self, -1, 'Time Point Demo')
        frame.Show(True)

    # -------------------------------------------------------------------------

    def OnDemoLabel(self, event):
        """
        Label demo.
        """
        frame = LabelCtrlFrame(self, -1, 'Label Demo')
        frame.Show(True)

    # -------------------------------------------------------------------------

    def OnDemoTier(self, event):
        """
        Tier demo.
        """
        frame = TierCtrlFrame(self, -1, 'Tier Demo')
        frame.Show(True)

    # -------------------------------------------------------------------------

    def OnDemoTrs(self, event):
        """
        Transcription demo.
        """
        frame = TrsCtrlFrame(self, -1, 'Transcription Demo')
        frame.Show(True)

    # -------------------------------------------------------------------------

    def OnDemoWave(self, event):
        """
        Wave demo.
        """
        frame = WaveCtrlFrame(self, -1, 'Wave Demo')
        frame.Show(True)

    # -------------------------------------------------------------------------

    def OnDemoDisplay(self, event):
        """
        Display demo.
        """
        frame = DisplayCtrlFrame(self, -1, 'Display Demo')
        frame.Show(True)

    # -------------------------------------------------------------------------

    def OnDemoZoomWizard(self, event):
        """
        The whole Zoom demo.
        """
        logging.info('Demo: Zoom.')
        WizardZoomDemo(self)

    # -------------------------------------------------------------------------

    def OnDemoScrollWizard(self, event):
        """
        The whole Scroll demo.
        """
        logging.info('Demo: Scroll.')
        WizardScrollDemo(self)

    # -------------------------------------------------------------------------

    def OnDemoSoundWizard(self, event):
        """
        The whole Sound demo.
        """
        logging.info('Demo: Sound.')
        WizardSoundDemo(self)

    # -------------------------------------------------------------------------

    def OnDemoTrsWizard(self, event):
        """
        The whole Ann. files demo.
        """
        logging.info('Demo: Ann. files.')
        WizardTrsDemo(self)

    # -------------------------------------------------------------------------

    def OnSettings(self, event):
        """
        Open the Settings box.

        Override the baseframe.OnSettings to add specific panels to
        the SettingsDialog().

        """
        p = self._prefsIO.Copy()

        prefdlg = SppasEditSettingsDialog( self, p )
        res = prefdlg.ShowModal()
        if res == wx.ID_OK:
            self.SetPrefs( prefdlg.GetPreferences() )
            if self.GetParent() is not None:
                try:
                    self.GetParent().SetPrefs( self._prefsIO )
                except Exception:
                    pass
        prefdlg.Destroy()
        self._LayoutFrame()

    # ------------------------------------------------------------------------

# ----------------------------------------------------------------------------
# class SettingsDialog, with specific settings for SppasEdit
# ----------------------------------------------------------------------------


class SppasEditSettingsDialog(SettingsDialog):
    """
    :author:       Brigitte Bigi
    :organization: Laboratoire Parole et Langage, Aix-en-Provence, France
    :contact:      brigitte.bigi@gmail.com
    :license:      GPL, v3
    :copyright:    Copyright (C) 2011-2017  Brigitte Bigi
    :summary:      This class is used to fix all user's settings, with a Dialog.

    Dialog for the user to fix all preferences.

    """
    def __init__(self, parent, prefsIO):
        """
        Create a new dialog fo fix preferences, sorted in a notebook.

        """

        SettingsDialog.__init__(self, parent, prefsIO)

        page4 = SppasEditAppearancePanel(self.notebook, self.preferences)
        self.notebook.AddPage(page4, "Appearance")

        page5 = SppasEditTimePanel(self.notebook, self.preferences)
        self.notebook.AddPage(page5, "Displayed Time")

# ----------------------------------------------------------------------------


class SppasEditAppearancePanel(wx.Panel):
    """
    :author:       Brigitte Bigi
    :organization: Laboratoire Parole et Langage, Aix-en-Provence, France
    :contact:      brigitte.bigi@gmail.com
    :license:      GPL, v3
    :copyright:    Copyright (C) 2011-2017  Brigitte Bigi
    :summary:      Drawing area settings.

    """
    def __init__(self, parent, prefsIO):

        wx.Panel.__init__(self, parent)
        self._prefsIO = prefsIO

        gbs = self.__create_sizer()
        self.SetSizer(gbs)

    # ------------------------------------------------------------------------

    def __create_sizer(self):

        gbs = wx.GridBagSizer(hgap=5, vgap=5)

        # ---------- Vertical zoom step , percentage

        txt_fg = wx.StaticText(self, -1, 'Vertical zoom step (percentage): ')
        gbs.Add(txt_fg, (0,0), flag=wx.ALL|wx.ALIGN_CENTER_VERTICAL, border=5)
        self.text_v_zoom = wx.TextCtrl(self, size=(150, -1), validator=TextAsPercentageValidator())
        self.text_v_zoom.SetValue( str(self._prefsIO.GetValue('D_V_ZOOM')) )
        gbs.Add(self.text_v_zoom, (0,1), flag=wx.ALL|wx.ALIGN_CENTER_VERTICAL, border=5)
        self.text_v_zoom.Bind(wx.EVT_TEXT, self.onVZoomChanged)

        # ---------- Tier: Label position

        txt_fg = wx.StaticText(self, -1, 'Labels position: ')
        gbs.Add(txt_fg, (1,0), flag=wx.ALL|wx.ALIGN_CENTER_VERTICAL, border=5)
        self.labelalign = wx.Choice(self, -1, choices=['Left' , 'Centre', 'Right'])
        current = self._prefsIO.GetValue('T_LABEL_ALIGN')
        if current == wx.ALIGN_LEFT:
            self.labelalign.SetSelection(0)
        elif current == wx.ALIGN_CENTRE:
            self.labelalign.SetSelection(1)
        else:
            self.labelalign.SetSelection(2)
        gbs.Add(self.labelalign, (1,1), flag=wx.ALL|wx.ALIGN_CENTER_VERTICAL, border=5)
        self.labelalign.Bind(wx.EVT_CHOICE, self.onLabelAlignChanged)

        # ---------- Wave: auto-scroll

        txt_fg = wx.StaticText(self, -1, 'Wave auto-scrolling: ')
        gbs.Add(txt_fg, (2,0), flag=wx.ALL|wx.ALIGN_CENTER_VERTICAL, border=5)
        self.wavescroll = wx.CheckBox(self, -1, '', style=wx.NO_BORDER)
        self.wavescroll.SetValue(self._prefsIO.GetValue('W_AUTOSCROLL'))
        gbs.Add(self.wavescroll, (2,1), flag=wx.ALL|wx.ALIGN_CENTER_VERTICAL, border=5)
        self.wavescroll.Bind(wx.EVT_CHECKBOX, self.onWaveScrollChanged)

        # ---------- Color scheme

        self.theme = SppasEditColourSchemePanel(self, self._prefsIO)
        gbs.Add(self.theme, (3,0), (2,2), flag=wx.EXPAND|wx.ALL, border=5)

        gbs.AddGrowableCol(1)

        return gbs

    # ------------------------------------------------------------------------
    # Callbacks
    # ------------------------------------------------------------------------

    def onVZoomChanged(self, event):
        """
        Change the vertical zoom coefficient,
        except if the validation fails.
        """
        success = self.text_v_zoom.GetValidator().Validate(self.text_v_zoom)
        if success is False:
            return

        self.text_v_zoom.SetFocus()
        self.text_v_zoom.SetBackgroundColour(wx.SystemSettings_GetColour(wx.SYS_COLOUR_WINDOW))
        self.text_v_zoom.Refresh()
        try:
            v = float(self.text_v_zoom.GetValue())
            self._prefsIO.SetValue('D_V_ZOOM', 'float', v)
        except Exception:
            pass

    # ------------------------------------------------------------------------

    def onLabelAlignChanged(self, event):
        """
        Change the label alignment flag,
        except if the validation fails.
        """
        choice = self.labelalign.GetCurrentSelection()
        alignchoice = [wx.ALIGN_LEFT , wx.ALIGN_CENTRE, wx.ALIGN_RIGHT]
        self._prefsIO.SetValue('T_LABEL_ALIGN', 'wx.ALIGN', alignchoice[choice])

    # ------------------------------------------------------------------------

    def onWaveScrollChanged(self, event):
        """
        Activate/Disable the Wave vertical auto-scroll.
        """
        checked = self.wavescroll.GetValue()
        self._prefsIO.SetValue('W_AUTOSCROLL', 'bool', checked)

# -----------------------------------------------------------------------------


class SppasEditColourSchemePanel(wx.Panel):
    """
    :author:       Brigitte Bigi
    :organization: Laboratoire Parole et Langage, Aix-en-Provence, France
    :contact:      brigitte.bigi@gmail.com
    :license:      GPL, v3
    :copyright:    Copyright (C) 2011-2017  Brigitte Bigi
    :summary:     Panel with a radiobox to choose the SppasEdit Theme-Colour.

    """
    def __init__(self, parent, prefsIO):

        wx.Panel.__init__(self, parent)
        self.preferences = prefsIO

        themekeys = sorted(all_themes.get_themes().keys())
        currenttheme = prefsIO.GetTheme()
        choices = []
        currentchoice = 0
        for (i,choice) in enumerate(themekeys):
            choices.append( choice )
            if currenttheme == all_themes.get_theme(choice):
                currentchoice = i

        self.radiobox = wx.RadioBox(self, label="Theme Colour scheme: ",
                                    choices=choices, majorDimension=4)

        # check the current theme
        self.radiobox.SetSelection( currentchoice )

        # bind any theme change
        self.Bind(wx.EVT_RADIOBOX, self.radioClick, self.radiobox)

        vbox = wx.BoxSizer(wx.VERTICAL)
        vbox.Add(self.radiobox, 1, wx.EXPAND|wx.ALL, border=5)
        self.SetSizer(vbox)

    def radioClick(self, event):
        """ Set the new theme. """
        theme = all_themes.get_theme( self.radiobox.GetStringSelection() )
        self.preferences.SetTheme( theme )

# ----------------------------------------------------------------------------


class SppasEditTimePanel(wx.Panel):
    """
    :author:       Brigitte Bigi
    :organization: Laboratoire Parole et Langage, Aix-en-Provence, France
    :contact:      brigitte.bigi@gmail.com
    :license:      GPL, v3
    :copyright:    Copyright (C) 2011-2017  Brigitte Bigi
    :summary:      Time settings.

    """
    def __init__(self, parent, prefsIO):

        wx.Panel.__init__(self, parent)
        self._prefsIO = prefsIO

        gbs = self.__create_sizer()
        self.SetSizer(gbs)

    # ------------------------------------------------------------------------

    def __create_sizer(self):

        gbs = wx.GridBagSizer(hgap=5, vgap=5)

        # ---------- Duration at start-up

        txt_fg = wx.StaticText(self, -1, 'Duration (in seconds) of the displayed period at start-up: ')
        gbs.Add(txt_fg, (0,0), flag=wx.ALL|wx.ALIGN_CENTER_VERTICAL, border=5)
        self.text_duration = wx.TextCtrl(self, size=(150, -1), validator=TextAsNumericValidator())
        self.text_duration.SetValue( str(self._prefsIO.GetValue('D_TIME_MAX')) )
        gbs.Add(self.text_duration, (0,1), flag=wx.ALL|wx.ALIGN_CENTER_VERTICAL, border=5)
        self.text_duration.Bind(wx.EVT_TEXT, self.onTextDurationChanged)

        # ---------- Zoom step , percentage

        txt_fg = wx.StaticText(self, -1, 'Time zoom step (percentage): ')
        gbs.Add(txt_fg, (1,0), flag=wx.ALL|wx.ALIGN_CENTER_VERTICAL, border=5)
        self.text_h_zoom = wx.TextCtrl(self, size=(150, -1), validator=TextAsPercentageValidator())
        self.text_h_zoom.SetValue( str(self._prefsIO.GetValue('D_H_ZOOM')) )
        gbs.Add(self.text_h_zoom, (1,1), flag=wx.ALL|wx.ALIGN_CENTER_VERTICAL, border=5)
        self.text_h_zoom.Bind(wx.EVT_TEXT, self.onHZoomChanged)

        # ---------- Scroll step , percentage

        txt_fg = wx.StaticText(self, -1, 'Time scroll step (percentage): ')
        gbs.Add(txt_fg, (2,0), flag=wx.ALL|wx.ALIGN_CENTER_VERTICAL, border=5)
        self.text_scroll = wx.TextCtrl(self, size=(150, -1), validator=TextAsPercentageValidator())
        self.text_scroll.SetValue( str(self._prefsIO.GetValue('D_SCROLL')) )
        gbs.Add(self.text_scroll, (2,1), flag=wx.ALL|wx.ALIGN_CENTER_VERTICAL, border=5)
        self.text_scroll.Bind(wx.EVT_TEXT, self.onScrollChanged)

        gbs.AddGrowableCol(1)

        return gbs

    # -------------------------------------------------------------------------
    # Callbacks
    # -------------------------------------------------------------------------

    def onTextDurationChanged(self, event):
        """
        Change the displayed duration at start-up,
        except if the validation fails.
        """
        success = self.text_duration.GetValidator().Validate(self.text_duration)
        if success is False:
            return

        self.text_duration.SetFocus()
        self.text_duration.SetBackgroundColour(wx.SystemSettings_GetColour(wx.SYS_COLOUR_WINDOW))
        self.text_duration.Refresh()
        try:
            v = float(self.text_duration.GetValue())
            self._prefsIO.SetValue('D_TIME_MAX', 'float', v)
        except Exception:
            pass

    # -------------------------------------------------------------------------

    def onHZoomChanged(self, event):
        """
        Change the horizontal zoom coefficient,
        except if the validation fails.
        """
        success = self.text_h_zoom.GetValidator().Validate(self.text_h_zoom)
        if success is False:
            return

        self.text_h_zoom.SetFocus()
        self.text_h_zoom.SetBackgroundColour(wx.SystemSettings_GetColour(wx.SYS_COLOUR_WINDOW))
        self.text_h_zoom.Refresh()
        try:
            v = float(self.text_h_zoom.GetValue())
            self._prefsIO.SetValue('D_H_ZOOM', 'float', v)
        except Exception:
            pass

    # -------------------------------------------------------------------------

    def onScrollChanged(self, event):
        """
        Change the scrolling coefficient,
        except if the validation fails.
        """
        success = self.text_scroll.GetValidator().Validate(self.text_scroll)
        if success is False:
            return

        self.text_scroll.SetFocus()
        self.text_scroll.SetBackgroundColour(wx.SystemSettings_GetColour(wx.SYS_COLOUR_WINDOW))
        self.text_scroll.Refresh()
        try:
            v = float(self.text_scroll.GetValue())
            self._prefsIO.SetValue('D_SCROLL', 'float', v)
        except Exception:
            pass

# ----------------------------------------------------------------------------
>>>>>>> 5f33070b
<|MERGE_RESOLUTION|>--- conflicted
+++ resolved
@@ -1,4 +1,3 @@
-<<<<<<< HEAD
 # -*- coding: UTF-8 -*-
 """
     ..
@@ -99,7 +98,7 @@
 
         arguments = {}
         arguments['files'] = []
-        arguments['title'] = "SPPAS - Vizualizer"
+        arguments['title'] = "SPPAS - Visualizer"
         arguments['type']  = "ANYFILES"
         arguments['icon']  = SPPASEDIT_APP_ICON
         arguments['prefs'] = prefsIO
@@ -643,651 +642,4 @@
         except Exception:
             pass
 
-# ----------------------------------------------------------------------------
-=======
-# -*- coding: UTF-8 -*-
-"""
-    ..
-        ---------------------------------------------------------------------
-         ___   __    __    __    ___
-        /     |  \  |  \  |  \  /              the automatic
-        \__   |__/  |__/  |___| \__             annotation and
-           \  |     |     |   |    \             analysis
-        ___/  |     |     |   | ___/              of speech
-
-        http://www.sppas.org/
-
-        Use of this software is governed by the GNU Public License, version 3.
-
-        SPPAS is free software: you can redistribute it and/or modify
-        it under the terms of the GNU General Public License as published by
-        the Free Software Foundation, either version 3 of the License, or
-        (at your option) any later version.
-
-        SPPAS is distributed in the hope that it will be useful,
-        but WITHOUT ANY WARRANTY; without even the implied warranty of
-        MERCHANTABILITY or FITNESS FOR A PARTICULAR PURPOSE.  See the
-        GNU General Public License for more details.
-
-        You should have received a copy of the GNU General Public License
-        along with SPPAS. If not, see <http://www.gnu.org/licenses/>.
-
-        This banner notice must not be removed.
-
-        ---------------------------------------------------------------------
-
-    src.wxgui.frames.sppaseditframe.py
-    ~~~~~~~~~~~~~~~~~~~~~~~~~~~~~~~~~~
-
-    GUI view of files for SPPAS.
-
-"""
-import wx
-import logging
-
-from baseframe import ComponentFrame
-from wxgui.clients.sppaseditclient import SppasEditClient
-from wxgui.views.settings import SettingsDialog
-
-from wxgui.structs.theme import sppasTheme
-from wxgui.structs.cthemes import all_themes
-from wxgui.cutils.textutils import TextAsNumericValidator
-from wxgui.cutils.textutils import TextAsPercentageValidator
-
-# Demos...
-from wxgui.demo.wizardDisplayDemo import WizardDisplayDemo
-from wxgui.demo.PointCtrlDemo     import PointCtrlFrame
-from wxgui.demo.LabelCtrlDemo     import LabelCtrlFrame
-from wxgui.demo.TierCtrlDemo      import TierCtrlFrame
-from wxgui.demo.TrsCtrlDemo       import TrsCtrlFrame
-from wxgui.demo.WaveCtrlDemo      import WaveCtrlFrame
-from wxgui.demo.DisplayCtrlDemo   import DisplayCtrlFrame
-
-from wxgui.demo.wizardZoomDemo    import WizardZoomDemo
-from wxgui.demo.wizardScrollDemo  import WizardScrollDemo
-from wxgui.demo.wizardSoundDemo   import WizardSoundDemo
-from wxgui.demo.wizardTrsDemo     import WizardTrsDemo
-
-from wxgui.sp_icons import SPPASEDIT_APP_ICON
-
-
-# ----------------------------------------------------------------------------
-# Constants
-# ----------------------------------------------------------------------------
-
-DEMO_DISPLAY_WIZARD_ID = wx.NewId()
-DEMO_POINT_ID = wx.NewId()
-DEMO_LABEL_ID = wx.NewId()
-DEMO_TIER_ID = wx.NewId()
-DEMO_TRS_ID = wx.NewId()
-DEMO_WAVE_ID = wx.NewId()
-DEMO_DISPLAY_ID = wx.NewId()
-DEMO_ZOOM_WIZARD_ID = wx.NewId()
-DEMO_SCROLL_WIZARD_ID = wx.NewId()
-DEMO_SOUND_WIZARD_ID = wx.NewId()
-DEMO_TRS_WIZARD_ID = wx.NewId()
-
-# ----------------------------------------------------------------------------
-
-
-class SppasEditFrame(ComponentFrame):
-    """
-    :author:       Brigitte Bigi
-    :organization: Laboratoire Parole et Langage, Aix-en-Provence, France
-    :contact:      brigitte.bigi@gmail.com
-    :license:      GPL, v3
-    :copyright:    Copyright (C) 2011-2017  Brigitte Bigi
-    :summary:      SppasEdit allows to display annotations and sound files.
-
-    """
-
-    def __init__(self, parent, id, prefsIO):
-
-        arguments = {}
-        arguments['files'] = []
-        arguments['title'] = "SPPAS - Visualizer"
-        arguments['type']  = "ANYFILES"
-        arguments['icon']  = SPPASEDIT_APP_ICON
-        arguments['prefs'] = prefsIO
-        ComponentFrame.__init__(self, parent, id, arguments)
-
-        self._append_in_menu()
-
-    # ------------------------------------------------------------------------
-
-    def _init_members(self, args):
-        """ Override.
-        Sets the members settings.
-
-        """
-        ComponentFrame._init_members(self, args)
-
-        if isinstance(self._prefsIO.GetTheme(), sppasTheme):
-            self._prefsIO.SetTheme(all_themes.get_theme(u'Default'))
-
-        self._fmtype = "ANYFILES"
-
-    # ------------------------------------------------------------------------
-
-    def _append_in_menu(self):
-        """ Append new items in a menu or a new menu in the menubar. """
-
-        # DISABLED SINCE SPPAS-1.8.0
-
-        return
-        menubar = self.GetMenuBar()
-        menus = menubar.GetMenus()
-
-        # Menu Demo
-        demomainMenu = wx.Menu()
-        demomainMenu.Append(DEMO_DISPLAY_WIZARD_ID, 'Main Demo', '')
-        demomainMenu.Append(DEMO_POINT_ID,  'Boundaries', 'Demo of time points')
-        demomainMenu.Append(DEMO_LABEL_ID,  'Labels',     'Demo of labels')
-        demomainMenu.Append(DEMO_TIER_ID,   'Tiers',      'Demo of tiers')
-        demomainMenu.Append(DEMO_TRS_ID,    'Transcription file', 'Demo of a whole annotated file')
-        demomainMenu.Append(DEMO_WAVE_ID,   'Wave file', 'Demo of a wave file')
-        demomainMenu.Append(DEMO_DISPLAY_ID, 'Display files', 'Demo of the display window')
-
-        demozoomMenu   = wx.Menu()
-        demozoomMenu.Append(DEMO_ZOOM_WIZARD_ID, 'Zooming Demo', '')
-
-        demoscrollMenu = wx.Menu()
-        demoscrollMenu.Append(DEMO_SCROLL_WIZARD_ID, 'Scrolling Demo', '')
-
-        demowaveMenu   = wx.Menu()
-        demowaveMenu.Append(DEMO_SOUND_WIZARD_ID, 'Speech sound Demo', '')
-
-        demotrsMenu    = wx.Menu()
-        demotrsMenu.Append(DEMO_TRS_WIZARD_ID, 'Ann. Files Demo', '')
-
-        demoMenu = wx.Menu()
-        demoMenu.AppendMenu(wx.ID_ANY, 'Displaying',  demomainMenu)
-        demoMenu.AppendMenu(wx.ID_ANY, 'Zooming',     demozoomMenu)
-        demoMenu.AppendMenu(wx.ID_ANY, 'Scrolling',   demoscrollMenu)
-        demoMenu.AppendMenu(wx.ID_ANY, 'Wave Speech', demowaveMenu)
-        demoMenu.AppendMenu(wx.ID_ANY, 'Ann. Files',  demotrsMenu)
-
-        menubar.Insert(pos=1, menu=demoMenu, title='&Demo' )
-
-        # Events
-        eventslist = [ DEMO_DISPLAY_WIZARD_ID, DEMO_POINT_ID, DEMO_LABEL_ID, DEMO_TIER_ID, DEMO_TRS_ID, DEMO_WAVE_ID, DEMO_DISPLAY_ID, DEMO_ZOOM_WIZARD_ID, DEMO_SCROLL_WIZARD_ID, DEMO_SOUND_WIZARD_ID, DEMO_TRS_WIZARD_ID ]
-        for event in eventslist:
-            wx.EVT_MENU(self, event, self.SppasEditProcessEvent)
-
-    # ------------------------------------------------------------------------
-
-    def CreateClient(self, parent, prefsIO):
-        """ Override. """
-
-        return SppasEditClient(parent,prefsIO)
-
-    # ------------------------------------------------------------------------
-
-    def SppasEditProcessEvent(self, event):
-        """
-        Processes an event, searching event tables and calling zero or more
-        suitable event handler function(s).  Note that the ProcessEvent
-        method is called from the wxPython docview framework directly since
-        wxPython does not have a virtual ProcessEvent function.
-        """
-        id = event.GetId()
-
-        if id == DEMO_DISPLAY_WIZARD_ID:
-            self.OnDemoDisplayWizard(event)
-        elif id == DEMO_POINT_ID:
-            self.OnDemoPoint(event)
-        elif id == DEMO_LABEL_ID:
-            self.OnDemoLabel(event)
-        elif id == DEMO_TIER_ID:
-            self.OnDemoTier(event)
-        elif id == DEMO_TRS_ID:
-            self.OnDemoTrs(event)
-        elif id == DEMO_WAVE_ID:
-            self.OnDemoWave(event)
-        elif id == DEMO_DISPLAY_ID:
-            self.OnDemoDisplay(event)
-        elif id == DEMO_ZOOM_WIZARD_ID:
-            self.OnDemoZoomWizard(event)
-        elif id == DEMO_SCROLL_WIZARD_ID:
-            self.OnDemoScrollWizard(event)
-        elif id == DEMO_SOUND_WIZARD_ID:
-            self.OnDemoSoundWizard(event)
-        elif id == DEMO_TRS_WIZARD_ID:
-            self.OnDemoTrsWizard(event)
-
-    # -------------------------------------------------------------------------
-    # Demo... Callbacks
-    # -------------------------------------------------------------------------
-
-    def OnDemoDisplayWizard(self, event):
-        """
-        The whole Display demo.
-        """
-        logging.info('Demo.')
-        WizardDisplayDemo(self)
-
-    # -------------------------------------------------------------------------
-
-    def OnDemoPoint(self, event):
-        """
-        TimePoint demo.
-        """
-        frame = PointCtrlFrame(self, -1, 'Time Point Demo')
-        frame.Show(True)
-
-    # -------------------------------------------------------------------------
-
-    def OnDemoLabel(self, event):
-        """
-        Label demo.
-        """
-        frame = LabelCtrlFrame(self, -1, 'Label Demo')
-        frame.Show(True)
-
-    # -------------------------------------------------------------------------
-
-    def OnDemoTier(self, event):
-        """
-        Tier demo.
-        """
-        frame = TierCtrlFrame(self, -1, 'Tier Demo')
-        frame.Show(True)
-
-    # -------------------------------------------------------------------------
-
-    def OnDemoTrs(self, event):
-        """
-        Transcription demo.
-        """
-        frame = TrsCtrlFrame(self, -1, 'Transcription Demo')
-        frame.Show(True)
-
-    # -------------------------------------------------------------------------
-
-    def OnDemoWave(self, event):
-        """
-        Wave demo.
-        """
-        frame = WaveCtrlFrame(self, -1, 'Wave Demo')
-        frame.Show(True)
-
-    # -------------------------------------------------------------------------
-
-    def OnDemoDisplay(self, event):
-        """
-        Display demo.
-        """
-        frame = DisplayCtrlFrame(self, -1, 'Display Demo')
-        frame.Show(True)
-
-    # -------------------------------------------------------------------------
-
-    def OnDemoZoomWizard(self, event):
-        """
-        The whole Zoom demo.
-        """
-        logging.info('Demo: Zoom.')
-        WizardZoomDemo(self)
-
-    # -------------------------------------------------------------------------
-
-    def OnDemoScrollWizard(self, event):
-        """
-        The whole Scroll demo.
-        """
-        logging.info('Demo: Scroll.')
-        WizardScrollDemo(self)
-
-    # -------------------------------------------------------------------------
-
-    def OnDemoSoundWizard(self, event):
-        """
-        The whole Sound demo.
-        """
-        logging.info('Demo: Sound.')
-        WizardSoundDemo(self)
-
-    # -------------------------------------------------------------------------
-
-    def OnDemoTrsWizard(self, event):
-        """
-        The whole Ann. files demo.
-        """
-        logging.info('Demo: Ann. files.')
-        WizardTrsDemo(self)
-
-    # -------------------------------------------------------------------------
-
-    def OnSettings(self, event):
-        """
-        Open the Settings box.
-
-        Override the baseframe.OnSettings to add specific panels to
-        the SettingsDialog().
-
-        """
-        p = self._prefsIO.Copy()
-
-        prefdlg = SppasEditSettingsDialog( self, p )
-        res = prefdlg.ShowModal()
-        if res == wx.ID_OK:
-            self.SetPrefs( prefdlg.GetPreferences() )
-            if self.GetParent() is not None:
-                try:
-                    self.GetParent().SetPrefs( self._prefsIO )
-                except Exception:
-                    pass
-        prefdlg.Destroy()
-        self._LayoutFrame()
-
-    # ------------------------------------------------------------------------
-
-# ----------------------------------------------------------------------------
-# class SettingsDialog, with specific settings for SppasEdit
-# ----------------------------------------------------------------------------
-
-
-class SppasEditSettingsDialog(SettingsDialog):
-    """
-    :author:       Brigitte Bigi
-    :organization: Laboratoire Parole et Langage, Aix-en-Provence, France
-    :contact:      brigitte.bigi@gmail.com
-    :license:      GPL, v3
-    :copyright:    Copyright (C) 2011-2017  Brigitte Bigi
-    :summary:      This class is used to fix all user's settings, with a Dialog.
-
-    Dialog for the user to fix all preferences.
-
-    """
-    def __init__(self, parent, prefsIO):
-        """
-        Create a new dialog fo fix preferences, sorted in a notebook.
-
-        """
-
-        SettingsDialog.__init__(self, parent, prefsIO)
-
-        page4 = SppasEditAppearancePanel(self.notebook, self.preferences)
-        self.notebook.AddPage(page4, "Appearance")
-
-        page5 = SppasEditTimePanel(self.notebook, self.preferences)
-        self.notebook.AddPage(page5, "Displayed Time")
-
-# ----------------------------------------------------------------------------
-
-
-class SppasEditAppearancePanel(wx.Panel):
-    """
-    :author:       Brigitte Bigi
-    :organization: Laboratoire Parole et Langage, Aix-en-Provence, France
-    :contact:      brigitte.bigi@gmail.com
-    :license:      GPL, v3
-    :copyright:    Copyright (C) 2011-2017  Brigitte Bigi
-    :summary:      Drawing area settings.
-
-    """
-    def __init__(self, parent, prefsIO):
-
-        wx.Panel.__init__(self, parent)
-        self._prefsIO = prefsIO
-
-        gbs = self.__create_sizer()
-        self.SetSizer(gbs)
-
-    # ------------------------------------------------------------------------
-
-    def __create_sizer(self):
-
-        gbs = wx.GridBagSizer(hgap=5, vgap=5)
-
-        # ---------- Vertical zoom step , percentage
-
-        txt_fg = wx.StaticText(self, -1, 'Vertical zoom step (percentage): ')
-        gbs.Add(txt_fg, (0,0), flag=wx.ALL|wx.ALIGN_CENTER_VERTICAL, border=5)
-        self.text_v_zoom = wx.TextCtrl(self, size=(150, -1), validator=TextAsPercentageValidator())
-        self.text_v_zoom.SetValue( str(self._prefsIO.GetValue('D_V_ZOOM')) )
-        gbs.Add(self.text_v_zoom, (0,1), flag=wx.ALL|wx.ALIGN_CENTER_VERTICAL, border=5)
-        self.text_v_zoom.Bind(wx.EVT_TEXT, self.onVZoomChanged)
-
-        # ---------- Tier: Label position
-
-        txt_fg = wx.StaticText(self, -1, 'Labels position: ')
-        gbs.Add(txt_fg, (1,0), flag=wx.ALL|wx.ALIGN_CENTER_VERTICAL, border=5)
-        self.labelalign = wx.Choice(self, -1, choices=['Left' , 'Centre', 'Right'])
-        current = self._prefsIO.GetValue('T_LABEL_ALIGN')
-        if current == wx.ALIGN_LEFT:
-            self.labelalign.SetSelection(0)
-        elif current == wx.ALIGN_CENTRE:
-            self.labelalign.SetSelection(1)
-        else:
-            self.labelalign.SetSelection(2)
-        gbs.Add(self.labelalign, (1,1), flag=wx.ALL|wx.ALIGN_CENTER_VERTICAL, border=5)
-        self.labelalign.Bind(wx.EVT_CHOICE, self.onLabelAlignChanged)
-
-        # ---------- Wave: auto-scroll
-
-        txt_fg = wx.StaticText(self, -1, 'Wave auto-scrolling: ')
-        gbs.Add(txt_fg, (2,0), flag=wx.ALL|wx.ALIGN_CENTER_VERTICAL, border=5)
-        self.wavescroll = wx.CheckBox(self, -1, '', style=wx.NO_BORDER)
-        self.wavescroll.SetValue(self._prefsIO.GetValue('W_AUTOSCROLL'))
-        gbs.Add(self.wavescroll, (2,1), flag=wx.ALL|wx.ALIGN_CENTER_VERTICAL, border=5)
-        self.wavescroll.Bind(wx.EVT_CHECKBOX, self.onWaveScrollChanged)
-
-        # ---------- Color scheme
-
-        self.theme = SppasEditColourSchemePanel(self, self._prefsIO)
-        gbs.Add(self.theme, (3,0), (2,2), flag=wx.EXPAND|wx.ALL, border=5)
-
-        gbs.AddGrowableCol(1)
-
-        return gbs
-
-    # ------------------------------------------------------------------------
-    # Callbacks
-    # ------------------------------------------------------------------------
-
-    def onVZoomChanged(self, event):
-        """
-        Change the vertical zoom coefficient,
-        except if the validation fails.
-        """
-        success = self.text_v_zoom.GetValidator().Validate(self.text_v_zoom)
-        if success is False:
-            return
-
-        self.text_v_zoom.SetFocus()
-        self.text_v_zoom.SetBackgroundColour(wx.SystemSettings_GetColour(wx.SYS_COLOUR_WINDOW))
-        self.text_v_zoom.Refresh()
-        try:
-            v = float(self.text_v_zoom.GetValue())
-            self._prefsIO.SetValue('D_V_ZOOM', 'float', v)
-        except Exception:
-            pass
-
-    # ------------------------------------------------------------------------
-
-    def onLabelAlignChanged(self, event):
-        """
-        Change the label alignment flag,
-        except if the validation fails.
-        """
-        choice = self.labelalign.GetCurrentSelection()
-        alignchoice = [wx.ALIGN_LEFT , wx.ALIGN_CENTRE, wx.ALIGN_RIGHT]
-        self._prefsIO.SetValue('T_LABEL_ALIGN', 'wx.ALIGN', alignchoice[choice])
-
-    # ------------------------------------------------------------------------
-
-    def onWaveScrollChanged(self, event):
-        """
-        Activate/Disable the Wave vertical auto-scroll.
-        """
-        checked = self.wavescroll.GetValue()
-        self._prefsIO.SetValue('W_AUTOSCROLL', 'bool', checked)
-
-# -----------------------------------------------------------------------------
-
-
-class SppasEditColourSchemePanel(wx.Panel):
-    """
-    :author:       Brigitte Bigi
-    :organization: Laboratoire Parole et Langage, Aix-en-Provence, France
-    :contact:      brigitte.bigi@gmail.com
-    :license:      GPL, v3
-    :copyright:    Copyright (C) 2011-2017  Brigitte Bigi
-    :summary:     Panel with a radiobox to choose the SppasEdit Theme-Colour.
-
-    """
-    def __init__(self, parent, prefsIO):
-
-        wx.Panel.__init__(self, parent)
-        self.preferences = prefsIO
-
-        themekeys = sorted(all_themes.get_themes().keys())
-        currenttheme = prefsIO.GetTheme()
-        choices = []
-        currentchoice = 0
-        for (i,choice) in enumerate(themekeys):
-            choices.append( choice )
-            if currenttheme == all_themes.get_theme(choice):
-                currentchoice = i
-
-        self.radiobox = wx.RadioBox(self, label="Theme Colour scheme: ",
-                                    choices=choices, majorDimension=4)
-
-        # check the current theme
-        self.radiobox.SetSelection( currentchoice )
-
-        # bind any theme change
-        self.Bind(wx.EVT_RADIOBOX, self.radioClick, self.radiobox)
-
-        vbox = wx.BoxSizer(wx.VERTICAL)
-        vbox.Add(self.radiobox, 1, wx.EXPAND|wx.ALL, border=5)
-        self.SetSizer(vbox)
-
-    def radioClick(self, event):
-        """ Set the new theme. """
-        theme = all_themes.get_theme( self.radiobox.GetStringSelection() )
-        self.preferences.SetTheme( theme )
-
-# ----------------------------------------------------------------------------
-
-
-class SppasEditTimePanel(wx.Panel):
-    """
-    :author:       Brigitte Bigi
-    :organization: Laboratoire Parole et Langage, Aix-en-Provence, France
-    :contact:      brigitte.bigi@gmail.com
-    :license:      GPL, v3
-    :copyright:    Copyright (C) 2011-2017  Brigitte Bigi
-    :summary:      Time settings.
-
-    """
-    def __init__(self, parent, prefsIO):
-
-        wx.Panel.__init__(self, parent)
-        self._prefsIO = prefsIO
-
-        gbs = self.__create_sizer()
-        self.SetSizer(gbs)
-
-    # ------------------------------------------------------------------------
-
-    def __create_sizer(self):
-
-        gbs = wx.GridBagSizer(hgap=5, vgap=5)
-
-        # ---------- Duration at start-up
-
-        txt_fg = wx.StaticText(self, -1, 'Duration (in seconds) of the displayed period at start-up: ')
-        gbs.Add(txt_fg, (0,0), flag=wx.ALL|wx.ALIGN_CENTER_VERTICAL, border=5)
-        self.text_duration = wx.TextCtrl(self, size=(150, -1), validator=TextAsNumericValidator())
-        self.text_duration.SetValue( str(self._prefsIO.GetValue('D_TIME_MAX')) )
-        gbs.Add(self.text_duration, (0,1), flag=wx.ALL|wx.ALIGN_CENTER_VERTICAL, border=5)
-        self.text_duration.Bind(wx.EVT_TEXT, self.onTextDurationChanged)
-
-        # ---------- Zoom step , percentage
-
-        txt_fg = wx.StaticText(self, -1, 'Time zoom step (percentage): ')
-        gbs.Add(txt_fg, (1,0), flag=wx.ALL|wx.ALIGN_CENTER_VERTICAL, border=5)
-        self.text_h_zoom = wx.TextCtrl(self, size=(150, -1), validator=TextAsPercentageValidator())
-        self.text_h_zoom.SetValue( str(self._prefsIO.GetValue('D_H_ZOOM')) )
-        gbs.Add(self.text_h_zoom, (1,1), flag=wx.ALL|wx.ALIGN_CENTER_VERTICAL, border=5)
-        self.text_h_zoom.Bind(wx.EVT_TEXT, self.onHZoomChanged)
-
-        # ---------- Scroll step , percentage
-
-        txt_fg = wx.StaticText(self, -1, 'Time scroll step (percentage): ')
-        gbs.Add(txt_fg, (2,0), flag=wx.ALL|wx.ALIGN_CENTER_VERTICAL, border=5)
-        self.text_scroll = wx.TextCtrl(self, size=(150, -1), validator=TextAsPercentageValidator())
-        self.text_scroll.SetValue( str(self._prefsIO.GetValue('D_SCROLL')) )
-        gbs.Add(self.text_scroll, (2,1), flag=wx.ALL|wx.ALIGN_CENTER_VERTICAL, border=5)
-        self.text_scroll.Bind(wx.EVT_TEXT, self.onScrollChanged)
-
-        gbs.AddGrowableCol(1)
-
-        return gbs
-
-    # -------------------------------------------------------------------------
-    # Callbacks
-    # -------------------------------------------------------------------------
-
-    def onTextDurationChanged(self, event):
-        """
-        Change the displayed duration at start-up,
-        except if the validation fails.
-        """
-        success = self.text_duration.GetValidator().Validate(self.text_duration)
-        if success is False:
-            return
-
-        self.text_duration.SetFocus()
-        self.text_duration.SetBackgroundColour(wx.SystemSettings_GetColour(wx.SYS_COLOUR_WINDOW))
-        self.text_duration.Refresh()
-        try:
-            v = float(self.text_duration.GetValue())
-            self._prefsIO.SetValue('D_TIME_MAX', 'float', v)
-        except Exception:
-            pass
-
-    # -------------------------------------------------------------------------
-
-    def onHZoomChanged(self, event):
-        """
-        Change the horizontal zoom coefficient,
-        except if the validation fails.
-        """
-        success = self.text_h_zoom.GetValidator().Validate(self.text_h_zoom)
-        if success is False:
-            return
-
-        self.text_h_zoom.SetFocus()
-        self.text_h_zoom.SetBackgroundColour(wx.SystemSettings_GetColour(wx.SYS_COLOUR_WINDOW))
-        self.text_h_zoom.Refresh()
-        try:
-            v = float(self.text_h_zoom.GetValue())
-            self._prefsIO.SetValue('D_H_ZOOM', 'float', v)
-        except Exception:
-            pass
-
-    # -------------------------------------------------------------------------
-
-    def onScrollChanged(self, event):
-        """
-        Change the scrolling coefficient,
-        except if the validation fails.
-        """
-        success = self.text_scroll.GetValidator().Validate(self.text_scroll)
-        if success is False:
-            return
-
-        self.text_scroll.SetFocus()
-        self.text_scroll.SetBackgroundColour(wx.SystemSettings_GetColour(wx.SYS_COLOUR_WINDOW))
-        self.text_scroll.Refresh()
-        try:
-            v = float(self.text_scroll.GetValue())
-            self._prefsIO.SetValue('D_SCROLL', 'float', v)
-        except Exception:
-            pass
-
-# ----------------------------------------------------------------------------
->>>>>>> 5f33070b
+# ----------------------------------------------------------------------------