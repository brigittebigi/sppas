<<<<<<< HEAD
#!/usr/bin/env python2
# -*- coding: UTF-8 -*-
# ---------------------------------------------------------------------------
#            ___   __    __    __    ___
#           /     |  \  |  \  |  \  /              Automatic
#           \__   |__/  |__/  |___| \__             Annotation
#              \  |     |     |   |    \             of
#           ___/  |     |     |   | ___/              Speech
#
#
#                           http://www.sppas.org/
#
# ---------------------------------------------------------------------------
#            Laboratoire Parole et Langage, Aix-en-Provence, France
#                   Copyright (C) 2011-2016  Brigitte Bigi
#
#                   This banner notice must not be removed
# ---------------------------------------------------------------------------
# Use of this software is governed by the GNU Public License, version 3.
#
# SPPAS is free software: you can redistribute it and/or modify
# it under the terms of the GNU General Public License as published by
# the Free Software Foundation, either version 3 of the License, or
# (at your option) any later version.
#
# SPPAS is distributed in the hope that it will be useful,
# but WITHOUT ANY WARRANTY; without even the implied warranty of
# MERCHANTABILITY or FITNESS FOR A PARTICULAR PURPOSE.  See the
# GNU General Public License for more details.
#
# You should have received a copy of the GNU General Public License
# along with SPPAS. If not, see <http://www.gnu.org/licenses/>.
#
# ---------------------------------------------------------------------------
# File: audioroamerclient.py
# ----------------------------------------------------------------------------

import datetime
import codecs
import wx
import wx.lib.scrolledpanel as scrolled

import sppas

from sppas.src.wxgui.ui.CustomEvents import NotebookClosePageEvent
from sppas.src.wxgui.ui.CustomEvents import FileWanderEvent, spEVT_FILE_WANDER
from sppas.src.wxgui.ui.CustomEvents import spEVT_SETTINGS

from sppas.src.wxgui.panels.sndplayer import SndPlayer
from sppas.src.wxgui.panels.audioinfo import AudioInfo
from sppas.src.wxgui.structs.prefs import Preferences
from sppas.src.wxgui.structs.theme import sppasTheme

from sppas.src.wxgui.cutils.imageutils import spBitmap
from sppas.src.wxgui.cutils.ctrlutils import CreateGenButton
from sppas.src.wxgui.cutils.textutils import TextAsNumericValidator

from sppas.src.wxgui.sp_icons import AUDIOROAMER_APP_ICON
from sppas.src.wxgui.sp_icons import SAVE_FILE
from sppas.src.wxgui.sp_icons import SAVE_AS_FILE

from sppas.src.wxgui.sp_consts import INFO_COLOUR
from sppas.src.wxgui.sp_consts import MIN_PANEL_W
from sppas.src.wxgui.sp_consts import MIN_PANEL_H

from sppas.src.wxgui.dialogs.filedialogs import SaveAsAudioFile, SaveAsAnyFile
from sppas.src.wxgui.dialogs.msgdialogs import ShowInformation, ShowYesNoQuestion
from sppas.src.wxgui.dialogs.basedialog import spBaseDialog
from sppas.src.wxgui.dialogs.choosers import PeriodChooser

import sppas.src.audiodata.aio
from sppas.src.audiodata.channelsilence import ChannelSilence
from sppas.src.audiodata.channelformatter import ChannelFormatter
from sppas.src.audiodata.audioframes import AudioFrames
from sppas.src.audiodata.audio import AudioPCM
from sppas.src.audiodata.audioutils import amp2db as amp2db

from sppas import encoding

from .baseclient import BaseClient

# ----------------------------------------------------------------------------

ID_DIALOG_AUDIOROAMER  = wx.NewId()

# ----------------------------------------------------------------------------


class AudioRoamerClient(BaseClient):
    """
    @author:       Brigitte Bigi
    @organization: Laboratoire Parole et Langage, Aix-en-Provence, France
    @contact:      brigitte.bigi@gmail.com
    @license:      GPL, v3
    @copyright:    Copyright (C) 2011-2016  Brigitte Bigi
    @summary:      Manage the opened files in a notebook.

    This class manages the pages of a notebook with all opened files.
    Each page (except if empty...) contains an instance of a SndRoamer.

    """
    def __init__(self, parent, prefsIO):
        BaseClient.__init__(self, parent, prefsIO)

    def CreateComponent(self, parent, prefsIO):
        return SndRoamer(parent, prefsIO)

# ----------------------------------------------------------------------------

class SndRoamer(scrolled.ScrolledPanel):
    """
    @author:       Brigitte Bigi
    @organization: Laboratoire Parole et Langage, Aix-en-Provence, France
    @contact:      brigitte.bigi@gmail.com
    @license:      GPL, v3
    @copyright:    Copyright (C) 2011-2016  Brigitte Bigi
    @summary:      Manage audio files.

    Panel to manage audio files:
        - show information,
        - manage the content of the audio,
        - play.

    """
    def __init__(self, parent, prefsIO):
        """
        SndRoamer Component ScrolledPanel.

        """
        scrolled.ScrolledPanel.__init__(self, parent, -1)

        # members
        self._prefsIO  = self._check_prefs(prefsIO)
        self._filename = None

        # GUI
        sizer = self._create_content()

        # Bind events
        self.Bind(spEVT_FILE_WANDER, self.OnFileWander)
        self.Bind(spEVT_SETTINGS,    self.OnSettings)
        self.GetTopLevelParent().Bind(wx.EVT_CHAR_HOOK, self.OnKeyPress)

        self.SetBackgroundColour(self._prefsIO.GetValue('M_BG_COLOUR'))
        self.SetSizer(sizer)
        self.SetAutoLayout(True)
        self.Layout()
        self.SetupScrolling()

    # ----------------------------------------------------------------------

    def _create_content(self):
        """
        GUI design.

        """
        sizer = wx.BoxSizer(wx.VERTICAL)
        # create the panels
        self._propertyPanel = AudioInfo(self, self._prefsIO)
        self._managerPanel  = AudioRoamer(self, self._prefsIO)
        self._playerPanel   = SndPlayer(self, prefsIO=self._prefsIO)

        sizer.Add(self._managerPanel,  proportion=0, flag=wx.CENTRE|wx.ALL, border=2)
        sizer.Add(self._propertyPanel, proportion=0, flag=wx.LEFT|wx.EXPAND|wx.ALL, border=2)
        sizer.Add(self._playerPanel,   proportion=1, flag=wx.CENTRE|wx.ALL, border=2)
        return sizer

    # ----------------------------------------------------------------------

    def _check_prefs(self, prefs):
        """
        Check if preferences are set properly. Set new ones if required.
        Return the new version.

        """
        if prefs is None:
            prefs = Preferences(sppasTheme())
        else:
            try:
                prefs.GetValue('M_BG_COLOUR')
                prefs.GetValue('M_FG_COLOUR')
                prefs.GetValue('M_FONT')
                prefs.GetValue('M_ICON_THEME')
            except Exception:
                self._prefsIO.SetTheme(sppasTheme())
                prefs = self._prefsIO

        prefs.SetValue('SND_INFO',       'bool', False)
        prefs.SetValue('SND_PLAY',       'bool', True)
        prefs.SetValue('SND_AUTOREPLAY', 'bool', False)
        prefs.SetValue('SND_PAUSE',      'bool', True)
        prefs.SetValue('SND_STOP',       'bool', True)
        prefs.SetValue('SND_NEXT',       'bool', True)
        prefs.SetValue('SND_REWIND',     'bool', True)
        prefs.SetValue('SND_EJECT',      'bool', False) # CRASH. MUST CORRECT THE BUG.

        return prefs

    # ----------------------------------------------------------------------
    # GUI
    # ----------------------------------------------------------------------

    def OnSettings(self, event):
        """
        Set new preferences, then apply them.

        """
        self._prefsIO = self._check_prefs(event.prefsIO)

        # Apply the changes on self
        self.SetBackgroundColour(self._prefsIO.GetValue('M_BG_COLOUR'))
        self.SetForegroundColour(self._prefsIO.GetValue('M_FG_COLOUR'))
        self.SetFont(self._prefsIO.GetValue('M_FONT'))

        self._managerPanel.SetPreferences(self._prefsIO)

        self.Layout()
        self.Refresh()

    # ----------------------------------------------------------------------

    def SetFont(self, font):
        """
        Change font of all wx texts.

        """
        wx.Window.SetFont(self, font)
        self._propertyPanel.SetFont(font)
        self._playerPanel.SetFont(font)

    # ----------------------------------------------------------------------

    def SetBackgroundColour(self, color):
        """
        Change background of all texts.

        """
        wx.Window.SetBackgroundColour(self, color)
        self._propertyPanel.SetBackgroundColour(color)
        self._playerPanel.SetBackgroundColour(color)

    # ----------------------------------------------------------------------

    def SetForegroundColour(self, color):
        """
        Change foreground of all texts.

        """
        wx.Window.SetForegroundColour(self, color)
        self._propertyPanel.SetForegroundColour(color)
        self._playerPanel.SetForegroundColour(color)

    # ----------------------------------------------------------------------
    # Callbacks
    # ----------------------------------------------------------------------

    def OnFileWander(self, event):
        """
        A file was checked/unchecked/ejected somewhere else.

        """
        o = event.GetEventObject()
        if o == self._playerPanel:
            evt = NotebookClosePageEvent()
            evt.SetEventObject(self)
            wx.PostEvent(self.GetParent().GetParent().GetParent(),evt)
            self._propertyPanel.FileDeSelected()
            return

        f = event.filename
        s = event.status

        if s is True:
            self._propertyPanel.FileSelected(f)
            self._playerPanel.FileSelected(f)
            self._managerPanel.FileSelected(f)
            self._filename = f
        else:
            self._propertyPanel.FileDeSelected()
            self._playerPanel.FileDeSelected()
            self._managerPanel.FileDeSelected(f)
            evt = FileWanderEvent(filename=self._filename, status=False)
            evt.SetEventObject(self)
            wx.PostEvent(self.GetParent().GetParent().GetParent(), evt)
            self._filename = None

    # ----------------------------------------------------------------------

    def OnKeyPress(self, event):
        """
        Respond to a keypress event.
        """
        keycode = event.GetKeyCode()

        # Media player
        #     TAB -> PLay
        #     F6 -> Rewind
        #     F7 -> Pause/Play
        #     F8 -> Next
        #     F12 -> Eject
        #     ESC -> Stop
        if keycode == wx.WXK_TAB:
            self._playerPanel.onPlay(event)

        elif keycode == wx.WXK_F6:
            self._playerPanel.onRewind(event)

        elif keycode == wx.WXK_F7:
            self._playerPanel.onPause(event)

        elif keycode == wx.WXK_F8:
            self._playerPanel.onNext(event)

        elif keycode == wx.WXK_F12:
            self._playerPanel.onEject(event)

        elif keycode == wx.WXK_ESCAPE:
            self._playerPanel.onStop(event)

        else:
            event.Skip()

# ----------------------------------------------------------------------------


class AudioRoamer(wx.Panel):
    """
    @author:       Brigitte Bigi
    @organization: Laboratoire Parole et Langage, Aix-en-Provence, France
    @contact:      brigitte.bigi@gmail.com
    @license:      GPL, v3
    @copyright:    Copyright (C) 2011-2016  Brigitte Bigi
    @summary:      Propose to manage the content of an audio file.

    """
    def __init__(self, parent, preferences):
        """ Create a new AudioRoamer instance.

        :param parent (wxWindow)
        :param preferences (Preferences)

        """
        wx.Panel.__init__(self, parent)
        self._prefs = preferences
        self._filename = None

        sizer = wx.BoxSizer(wx.HORIZONTAL)
        FONT = self._prefs.GetValue('M_FONT')
        bmproamer = spBitmap(AUDIOROAMER_APP_ICON, theme=self._prefs.GetValue('M_ICON_THEME'))
        self.roamerButton = CreateGenButton(self, ID_DIALOG_AUDIOROAMER,
                                            bmproamer,
                                            text=" Want more? ",
                                            tooltip="More information, manage channels, framerate, etc.",
                                            colour=wx.Colour(220, 120, 180),
                                            font=FONT)
        self.Bind(wx.EVT_BUTTON, self.OnAudioRoamer, self.roamerButton, ID_DIALOG_AUDIOROAMER)

        sizer.Add(self.roamerButton)

        self.SetSizer(sizer)
        self.SetAutoLayout(True)
        self.Layout()

    def FileSelected(self, filename):
        self._filename = filename
        self.roamerButton.Enable(True)

    def FileDeSelected(self, filename):
        self._filename = None
        self.roamerButton.Enable(False)

    def OnAudioRoamer(self, event):
        if self._filename is not None:
            ShowAudioRoamerDialog(self, self._prefs, self._filename)

    def SetPreferences(self, prefs):
        self._prefs = prefs

# ----------------------------------------------------------------------------


class AudioRoamerDialog(spBaseDialog):
    """
    @author:  Brigitte Bigi
    @contact: brigitte.bigi@gmail.com
    @license: GPL
    @summary: Frame allowing to show details of a tier.

    """
    def __init__(self, parent, preferences, filename):
        """
        Constructor.

        @param parent is a wx.Window or wx.Frame or wx.Dialog
        @param preferences (Preferences or Preferences_IO)
        @param filename

        """
        spBaseDialog.__init__(self, parent, preferences, title=" - AudioRoamer")
        wx.GetApp().SetAppName("audio")
        self._filename = filename

        titlebox   = self.CreateTitle(AUDIOROAMER_APP_ICON,"Audio Data Manager")
        contentbox = self._create_content()
        buttonbox  = self._create_buttons()

        self.LayoutComponents(titlebox,
                               contentbox,
                               buttonbox)

    # ------------------------------------------------------------------------
    # Create the GUI
    # ------------------------------------------------------------------------

    def _create_buttons(self):
        btn_close = self.CreateCloseButton()

        btn_save_channel  = self.CreateButton(SAVE_FILE, "Save as...", "Save the channel in an audio file.", btnid=wx.ID_SAVE)
        btn_save_channel.Bind(wx.EVT_BUTTON, self._on_save_channel)

        btn_save_fragment = self.CreateButton(SAVE_FILE, "Save a portion as...", "Save a portion of this channel in an audio file.", btnid=wx.ID_SAVE)
        btn_save_fragment.Bind(wx.EVT_BUTTON, self._on_save_fragment)

        btn_save_info = self.CreateButton(SAVE_AS_FILE, "Save info as...", "Save the displayed information in a text file.", btnid=wx.ID_SAVE)
        btn_save_info.Bind(wx.EVT_BUTTON, self._on_save_info)

        return self.CreateButtonBox([btn_save_channel,btn_save_fragment,btn_save_info],[btn_close])

    def _create_content(self):
        audio = sppas.src.audiodata.aio.open(self._filename)
        nchannels = audio.get_nchannels()
        audio.extract_channels()
        audio.close()

        self.notebook = wx.Notebook(self)
        self.pages = []
        for i in range(nchannels):
            page = AudioRoamerPanel(self.notebook, self.preferences, audio.get_channel(i))
            # add the pages to the notebook with the label to show on the tab
            self.notebook.AddPage(page, "Channel %d"%i)

        self.ShowPage(0)
        self.notebook.Bind(wx.EVT_NOTEBOOK_PAGE_CHANGED, self._on_notebook_page_changed)
        return self.notebook

    # ------------------------------------------------------------------------
    # Callbacks to events
    # ------------------------------------------------------------------------

    def _on_notebook_page_changed(self, event):
        oldselection = event.GetOldSelection()
        newselection = event.GetSelection()
        if oldselection != newselection:
            self.ShowPage(newselection)

    def _on_save_channel(self, event):
        page = self.notebook.GetPage(self.notebook.GetSelection())
        page.SaveChannel(self._filename, period=False)

    def _on_save_fragment(self, event):
        page = self.notebook.GetPage(self.notebook.GetSelection())
        page.SaveChannel(self._filename, period=True)

    def _on_save_info(self, event):
        page = self.notebook.GetPage(self.notebook.GetSelection())
        page.SaveInfos(self._filename)

    # ------------------------------------------------------------------------

    def ShowPage(self, idx):
        page = self.notebook.GetPage(idx)
        page.ShowInfo()


# ----------------------------------------------------------------------------
# The panel that is really doing the job is here:
# ---------------------------------------------------------------------------

class AudioRoamerPanel(wx.Panel):
    """
    @author:       Brigitte Bigi
    @organization: Laboratoire Parole et Langage, Aix-en-Provence, France
    @contact:      brigitte.bigi@gmail.com
    @license:      GPL, v3
    @copyright:    Copyright (C) 2011-2016  Brigitte Bigi
    @summary:      Display info about a channel. Allows to save.

    This panel display all information about a channel:
      - amplitudes: nb of frames, min/max values, zero crossing,
      - clipping rates
      - volumes: min/max/mean
      - silence/speech automatic segmentation.

    Methods allow to save:
      - the channel or a fragment of the channel, in an audio file;
      - the information in a text file.

    """
    FRAMERATES = [ "16000", "32000", "48000" ]
    SAMPWIDTH  = [ "8", "16", "32" ]
    INFO_LABELS = {"framerate":("  Frame rate (Hz): ",FRAMERATES[0]),
                   "sampwidth":("  Samp. width (bits): ",SAMPWIDTH[0]),
                   "mul":      ("  Multiply values by: ","1.0"),
                   "bias":     ("  Add bias value: ","0"),
                   "offset":   ("  Remove offset value: ",False),
                   "nframes":  ("  Number of frames: "," ... "),
                   "minmax":   ("  Min/Max values: "," ... "),
                   "cross":    ("  Zero crossings: "," ... "),
                   "volmin":   ("  Volume min: "," ... "),
                   "volmax":   ("  Volume max: "," ... "),
                   "volavg":   ("  Volume mean: "," ... "),
                   "volsil":   ("  Threshold volume: "," ... "),
                   "nbipus":   ("  Number of IPUs: "," ... "),
                   "duripus":  ("  Nb frames of IPUs: "," ... ")
                   }

    def __init__(self, parent, preferences, channel):
        """
        Create a new AudioRoamerPanel instance.

        @param parent (wxWindow)
        @param preferences (structs.Preferences)
        @param channel (audiodata.Channel)

        """
        wx.Panel.__init__(self, parent)
        self._channel  = channel  # Channel
        self._filename = None     # Fixed when "Save as" is clicked
        self._cv = None           # ChannelSilence, fixed by ShowInfos
        self._tracks = None       # the IPUs we found automatically
        self._ca = None           # AudioFrames with only this channel, fixed by ShowInfos
        self._wxobj = {}          # Dict of wx objects

        sizer = self._create_content()

        self.MODIFIABLES = {}
        for key in ["framerate","sampwidth","mul","bias","offset"]:
            self.MODIFIABLES[key] = AudioRoamerPanel.INFO_LABELS[key][1]

        self.SetPreferences(preferences)
        self.SetSizer(sizer)
        self.SetAutoLayout(True)
        self.SetMinSize((MIN_PANEL_W,MIN_PANEL_H))
        self.Layout()

    # -----------------------------------------------------------------------
    # Private methods to show information about the channel into the GUI.
    # -----------------------------------------------------------------------

    def _create_content(self):
        """
        Create the main sizer, add content then return it.

        """
        sizer = wx.BoxSizer(wx.HORIZONTAL)

        info = self._create_content_infos()
        clip = self._create_content_clipping()
        ipus = self._create_content_ipus()

        sizer.AddSpacer(5)
        sizer.Add(info, 1, wx.EXPAND, 0)
        sizer.AddSpacer(10)
        sizer.Add(clip, 0, wx.ALL, 0)
        sizer.AddSpacer(10)
        sizer.Add(ipus, 1, wx.EXPAND, 0)
        sizer.AddSpacer(5)

        return sizer

    def _create_content_infos(self):
        """
        GUI design for amplitude and volume information.

        """
        gbs = wx.GridBagSizer(10, 2)

        static_tx = wx.StaticText(self, -1, "Amplitude values: ")
        gbs.Add(static_tx, (0,0), (1,2), flag=wx.LEFT, border=2)
        self._wxobj["titleamplitude"] = (static_tx,None)

        self.__add_info(self, gbs, "nframes", 1)
        self.__add_info(self, gbs, "minmax",  2)
        self.__add_info(self, gbs, "cross",   3)

        static_tx = wx.StaticText(self, -1, "")
        gbs.Add(static_tx, (4,0), (1,2), flag=wx.LEFT, border=2)

        cfm = wx.ComboBox(self, -1, choices=AudioRoamerPanel.FRAMERATES, style=wx.CB_READONLY)
        cfm.SetMinSize((120,24))
        self.__add_modifiable(self, gbs, cfm, "framerate", 5)
        self.Bind(wx.EVT_COMBOBOX, self.OnModif, cfm)

        csp = wx.ComboBox(self, -1, choices=AudioRoamerPanel.SAMPWIDTH, style=wx.CB_READONLY)
        csp.SetMinSize((120,24))
        self.__add_modifiable(self, gbs, csp, "sampwidth", 6)
        self.Bind(wx.EVT_COMBOBOX, self.OnModif, csp)

        txm = wx.TextCtrl(self, -1, AudioRoamerPanel.INFO_LABELS["mul"][1], validator=TextAsNumericValidator())
        txm.SetInsertionPoint(0)
        self.__add_modifiable(self, gbs, txm, "mul", 7)
        self.Bind(wx.EVT_TEXT_ENTER , self.OnModif, txm)

        txb = wx.TextCtrl(self, -1, AudioRoamerPanel.INFO_LABELS["bias"][1], validator=TextAsNumericValidator())
        txb.SetInsertionPoint(0)
        self.__add_modifiable(self, gbs, txb, "bias", 8)
        self.Bind(wx.EVT_TEXT_ENTER, self.OnModif, txb)

        cb = wx.CheckBox(self, -1, style=wx.NO_BORDER)
        cb.SetValue(AudioRoamerPanel.INFO_LABELS["offset"][1])
        self.__add_modifiable(self, gbs, cb, "offset", 9)
        self.Bind(wx.EVT_CHECKBOX, self.OnModif, cb)

        gbs.AddGrowableCol(1)

        border = wx.BoxSizer()
        border.Add(gbs, 1, wx.ALL | wx.EXPAND, 10)
        return border

    def _create_content_clipping(self):
        """
        GUI design for clipping information.

        """
        gbs = wx.GridBagSizer(11, 2)

        static_tx = wx.StaticText(self, -1, "Clipping rates:")
        gbs.Add(static_tx, (0,0), (1,2), flag=wx.LEFT, border=2)
        self._wxobj["titleclipping"] = (static_tx,None)

        for i in range(1,10):
            self.__add_clip(self, gbs, i)

        border = wx.BoxSizer()
        border.Add(gbs, 1, wx.ALL | wx.EXPAND, 10)
        return border

    def _create_content_ipus(self):
        """
        GUI design for information about an IPUs segmentation...

        """
        gbs = wx.GridBagSizer(9, 2)

        static_tx = wx.StaticText(self, -1, "Root-mean square:")
        gbs.Add(static_tx, (0,0), (1,2), flag=wx.LEFT, border=2)
        self._wxobj["titlevolume"] = (static_tx,None)

        self.__add_info(self, gbs, "volmin", 1)
        self.__add_info(self, gbs, "volmax", 2)
        self.__add_info(self, gbs, "volavg", 3)

        static_tx = wx.StaticText(self, -1, "")
        gbs.Add(static_tx, (4, 0), (1,2), flag=wx.LEFT, border=2)

        static_tx = wx.StaticText(self, -1, "Automatic detection of silences:")
        gbs.Add(static_tx, (5, 0), (1,2), flag=wx.LEFT, border=2)
        self._wxobj["titleipus"] = (static_tx,None)

        self.__add_info(self, gbs, "volsil",  6)
        self.__add_info(self, gbs, "nbipus",  7)
        self.__add_info(self, gbs, "duripus", 8)

        border = wx.BoxSizer()
        border.Add(gbs, 1, wx.ALL | wx.EXPAND, 10)
        return border

    # -----------------------------------------------------------------------
    # Callbacks to events
    # -----------------------------------------------------------------------

    def OnModif(self, evt):
        """
        Callback on a modifiable object: adapt foreground color.

        """
        evtobj   = evt.GetEventObject()
        evtvalue = evtobj.GetValue()
        for key, defaultvalue in self.MODIFIABLES.items():
            (tx,obj) = self._wxobj[key]
            if evtobj == obj:
                if evtvalue == defaultvalue:
                    obj.SetForegroundColour(self._prefs.GetValue('M_FG_COLOUR'))
                    tx.SetForegroundColour(self._prefs.GetValue('M_FG_COLOUR'))
                else:
                    obj.SetForegroundColour(INFO_COLOUR)
                    tx.SetForegroundColour(INFO_COLOUR)
                obj.Refresh()
                tx.Refresh()
                return

    # -----------------------------------------------------------------------
    # Setters for GUI
    # ----------------------------------------------------------------------

    def SetPreferences(self, prefs):
        """
        Set new preferences. Refresh GUI.

        """
        self._prefs = prefs
        self.SetFont(prefs.GetValue('M_FONT'))
        self.SetBackgroundColour(prefs.GetValue('M_BG_COLOUR'))
        self.SetForegroundColour(prefs.GetValue('M_FG_COLOUR'))
        self.Refresh()

    # ----------------------------------------------------------------------

    def SetFont(self, font):
        """
        Change font of all wx texts.

        """
        wx.Window.SetFont(self, font)
        for (tx,obj) in self._wxobj.values():
            tx.SetFont(font)
            if obj is not None:
                obj.SetFont(font)
            else:
                # a title (make it bold)
                newfont = wx.Font(font.GetPointSize(), font.GetFamily(), font.GetStyle(), wx.BOLD, False, font.GetFaceName(), font.GetEncoding())
                tx.SetFont(newfont)

    # ----------------------------------------------------------------------

    def SetBackgroundColour(self, color):
        """
        Change background of all texts.

        """
        wx.Window.SetBackgroundColour(self, color)
        for (tx,obj) in self._wxobj.values():
            tx.SetBackgroundColour(color)
            if obj is not None:
                obj.SetBackgroundColour(color)

    # ----------------------------------------------------------------------

    def SetForegroundColour(self, color):
        """
        Change foreground of all texts.

        """
        wx.Window.SetForegroundColour(self, color)
        for (tx,obj) in self._wxobj.values():
            tx.SetForegroundColour(color)
            if obj is not None:
                obj.SetForegroundColour(color)

    # ----------------------------------------------------------------------
    # Methods of the workers
    # ----------------------------------------------------------------------

    def ShowInfo(self):
        """
        Estimate all values then display the information.

        """
        # we never estimated values. we have to do it!
        if self._cv is None:
            try:
                self.SetChannel(self._channel)
            except Exception as e:
                ShowInformation(self, self._prefs, "Error: %s"%str(e))
                return

        # Amplitude
        self._wxobj["nframes"][1].ChangeValue(" "+str(self._channel.get_nframes())+" ")
        self._wxobj["minmax"][1].ChangeValue(" "+str(self._ca.minmax())+" ")
        self._wxobj["cross"][1].ChangeValue(" "+str(self._ca.cross())+" ")

        # Modifiable
        fm = str(self._channel.get_framerate())
        if not fm in AudioRoamerPanel.FRAMERATES:
            self._wxobj["framerate"][1].Append(fm)
        self._wxobj["framerate"][1].SetStringSelection(fm)
        self.MODIFIABLES["framerate"] = fm

        sp = str(self._channel.get_sampwidth()*8)
        if not sp in AudioRoamerPanel.SAMPWIDTH:
            self._wxobj["sampwidth"][1].Append(sp)
        self._wxobj["sampwidth"][1].SetStringSelection(sp)
        self.MODIFIABLES["sampwidth"] = sp

        # Clipping
        for i in range(1,10):
            cr = self._ca.clipping_rate(float(i)/10.) * 100.
            self._wxobj["clip"+str(i)][1].ChangeValue(" "+str(round(cr,2))+"% ")

        # Volumes / Silences
        vmin = self._cv.get_volstats().min()
        vmax = self._cv.get_volstats().max()
        vavg = self._cv.get_volstats().mean()
        self._wxobj["volmin"][1].ChangeValue(" "+str(vmin)+" ("+str(amp2db(vmin))+" dB) ")
        self._wxobj["volmax"][1].ChangeValue(" "+str(vmax)+" ("+str(amp2db(vmax))+" dB) ")
        self._wxobj["volavg"][1].ChangeValue(" "+str(int(vavg))+" ("+str(amp2db(vavg))+" dB) ")
        self._wxobj["volsil"][1].ChangeValue(" "+str(self._cv.search_threshold_vol())+" ")
        self._wxobj["nbipus"][1].ChangeValue(" "+str(len(self._tracks))+" ")
        d = sum([(e-s) for (s,e) in self._tracks])
        self._wxobj["duripus"][1].ChangeValue(" "+str(d)+" ")

    # -----------------------------------------------------------------------

    def SetChannel(self, newchannel):
        """
        Set a new channel, estimates the values to be displayed.

        """
        # Set the channel
        self._channel = newchannel

        wx.BeginBusyCursor()
        b = wx.BusyInfo("Please wait while loading and analyzing data...")

        # To estimate values related to amplitude
        frames = self._channel.get_frames(self._channel.get_nframes())
        self._ca = AudioFrames(frames, self._channel.get_sampwidth(), 1)

        # Estimates the RMS (=volume), then find where are silences, then IPUs
        self._cv = ChannelSilence(self._channel)
        self._cv.search_silences()               # threshold=0, mintrackdur=0.08
        self._cv.filter_silences()               # minsildur=0.2
        self._tracks = self._cv.extract_tracks() # mintrackdur=0.3

        b.Destroy()
        b = None
        wx.EndBusyCursor()

    # -----------------------------------------------------------------------

    def ApplyChanges(self, from_time=None, to_time=None):
        """
        Return a channel with changed applied.

        @param from_time (float)
        @param to_time (float)
        @return (Channel) new channel or None if nothing changed

        """
        # Get the list of modifiable values from wx objects
        fm     = int(self._wxobj["framerate"][1].GetValue())
        sp     = int(int(self._wxobj["sampwidth"][1].GetValue())/8)
        mul    = float(self._wxobj["mul"][1].GetValue())
        bias   = int(self._wxobj["bias"][1].GetValue())
        offset = self._wxobj["offset"][1].GetValue()

        dirty = False
        if from_time is None:
            from_frame = 0
        else:
            from_frame = int(from_time * fm)
            dirty = True
        if to_time is None:
            to_frame = self._channel.get_nframes()
        else:
            dirty = True
            to_frame = int(to_time * fm)

        channel = self._channel.extract_fragment(from_frame,to_frame)

        # If something changed, apply this/these change-s to the channel
        if fm != self._channel.get_framerate() or sp != self._channel.get_sampwidth() or mul != 1. or bias != 0 or offset is True:
            wx.BeginBusyCursor()
            b = wx.BusyInfo("Please wait while formatting data...")
            channelfmt = ChannelFormatter(channel)
            channelfmt.set_framerate(fm)
            channelfmt.set_sampwidth(sp)
            channelfmt.convert()
            channelfmt.mul(mul)
            channelfmt.bias(bias)
            if offset is True:
                channelfmt.remove_offset()
            channel = channelfmt.get_channel()
            dirty = True
            b.Destroy()
            b = None
            wx.EndBusyCursor()

        if dirty is True:
            return channel
        return None

    # -----------------------------------------------------------------------

    def SaveChannel(self, parentfilename, period=False):
        """
        Save the channel in an audio file.

        @param parentfilename (str)
        @param period (bool) Save a portion of the channel only

        """
        s = None
        e = None
        if period is True:
            dlg = PeriodChooser(self, self._prefs, 0., float(self._channel.get_nframes())/float(self._channel.get_framerate()))
            answer = dlg.ShowModal()
            if answer == wx.ID_OK:
                (s,e) = dlg.GetValues()
                try:
                    s = float(s)
                    e = float(e)
                    if e < s: raise Exception
                except Exception:
                    ShowInformation(self, self._prefs, "Error in the definition of the portion of time.", style=wx.ICON_ERROR)
                    return
            dlg.Destroy()
            if answer != wx.ID_OK:
                return

        newfilename = SaveAsAudioFile()

        # If it is the OK response, process the data.
        if newfilename is not None:
            if newfilename == parentfilename:
                ShowInformation(self, self._prefs, "Assigning the current file name is forbidden. Choose a new file name.", style=wx.ICON_ERROR)
                return

            # Create a formatted channel
            try:
                channel = self.ApplyChanges(s,e)
            except Exception as e:
                ShowInformation(self, self._prefs, "Error while formatting the channel: %s"%str(e), style=wx.ICON_ERROR)
                return

            message = "File %s saved successfully."%newfilename
            if channel is None:
                channel = self._channel
            else:
                message +="\nYou can now open it with AudioRoamer to see your changes!"

            # Save the channel
            try:
                audio = AudioPCM()
                audio.append_channel(channel)
                sppas.src.audiodata.aio.save(newfilename, audio)
            except Exception as e:
                message = "File not saved. Error: %s"%str(e)
            else:
                # Update members
                self._filename = newfilename

            ShowInformation(self, self._prefs, message, style=wx.ICON_ERROR)

    # -----------------------------------------------------------------------

    def SaveInfos(self, parentfilename):
        """
        Ask for a filename then save all displayed information.

        """
        newfilename = SaveAsAnyFile()
        # If it is the OK response, process the data.
        if newfilename is not None:
            content = self._infos_content(parentfilename)
            with codecs.open(newfilename, "w", encoding) as fp:
                fp.write(content)

    # -----------------------------------------------------------------------
    # Private methods to list information in a "formatted" text.
    # -----------------------------------------------------------------------

    def _infos_content(self, parentfilename):
        content = ""
        content += self.__separator()
        content += self.__line(sppas.__name__ + ' - Version ' + sppas.__version__)
        content += self.__line(sppas.__copyright__)
        content += self.__line("Web site: " + sppas.__url__)
        content += self.__line("Contact: " + sppas.__author__ + "(" + sppas.__contact__ + ")")
        content += self.__separator()
        content += self.__newline()
        content += self.__line("Date: " + str(datetime.datetime.now()))

        # General information
        content += self.__section("General information")
        content += self.__line("Channel filename: %s"%self._filename)
        content += self.__line("Channel extracted from file: "+parentfilename)
        content += self.__line("Duration: %s sec."%self._channel.get_duration())
        content += self.__line("Framerate: %d Hz"%self._channel.get_framerate())
        content += self.__line("Samp. width: %d bits" % (int(self._channel.get_sampwidth())*8))

        # Amplitude
        content += self.__section("Amplitude")
        content += self.__line(AudioRoamerPanel.INFO_LABELS["nframes"][0]+self._wxobj["nframes"][1].GetValue())
        content += self.__line(AudioRoamerPanel.INFO_LABELS["minmax"][0]+self._wxobj["minmax"][1].GetValue())
        content += self.__line(AudioRoamerPanel.INFO_LABELS["cross"][0]+self._wxobj["cross"][1].GetValue())

        # Clipping
        content += self.__section("Amplitude clipping")
        for i in range(1,10):
            f = self._ca.clipping_rate(float(i)/10.) * 100.
            content += self.__item("  factor "+str(float(i)/10.)+": "+str(round(f,2))+"%")

        # Volume
        content += self.__section("Root-mean square")
        content += self.__line(AudioRoamerPanel.INFO_LABELS["volmin"][0]+self._wxobj["volmin"][1].GetValue())
        content += self.__line(AudioRoamerPanel.INFO_LABELS["volmax"][0]+self._wxobj["volmax"][1].GetValue())
        content += self.__line(AudioRoamerPanel.INFO_LABELS["volavg"][0]+self._wxobj["volavg"][1].GetValue())

        # IPUs
        content += self.__section("Inter-Pausal Units automatic segmentation")
        content += self.__line(AudioRoamerPanel.INFO_LABELS["volsil"][0]+self._wxobj["volsil"][1].GetValue())
        content += self.__line(AudioRoamerPanel.INFO_LABELS["nbipus"][0]+self._wxobj["nbipus"][1].GetValue())
        content += self.__line(AudioRoamerPanel.INFO_LABELS["duripus"][0]+self._wxobj["duripus"][1].GetValue())
        content += self.__newline()
        content += self.__separator()

        return content

    # -----------------------------------------------------------------------
    # Private methods.
    # -----------------------------------------------------------------------

    def __add_info(self, parent, gbs, key, row):
        """ Private method to add an info into the GridBagSizer. """
        static_tx = wx.StaticText(parent, -1, AudioRoamerPanel.INFO_LABELS[key][0])
        gbs.Add(static_tx, (row, 0), flag=wx.ALIGN_CENTER_VERTICAL|wx.LEFT, border=2)
        tx = wx.TextCtrl(parent, -1, AudioRoamerPanel.INFO_LABELS[key][1], style=wx.TE_READONLY)
        tx.SetMinSize((120,24))
        gbs.Add(tx, (row, 1), flag=wx.ALIGN_CENTER_VERTICAL|wx.LEFT, border=2)
        self._wxobj[key] = (static_tx,tx)

    def __add_clip(self, parent, gbs, i):
        """ Private method to add a clipping value in a GridBagSizer. """
        static_tx = wx.StaticText(parent, -1, "  factor "+str(float(i)/10.)+": ")
        gbs.Add(static_tx, (i, 0), flag=wx.ALIGN_CENTER_VERTICAL|wx.LEFT, border=2)
        tx = wx.TextCtrl(parent, -1, " ... ", style=wx.TE_READONLY|wx.TE_RIGHT)
        gbs.Add(tx, (i, 1), flag=wx.ALIGN_CENTER_VERTICAL|wx.RIGHT, border=2)
        self._wxobj["clip"+str(i)] = (static_tx,tx)

    def __add_modifiable(self, parent, gbs, obj, key, row):
        static_tx = wx.StaticText(parent, -1, AudioRoamerPanel.INFO_LABELS[key][0])
        #static_tx =  wx.TextCtrl(parent, -1, AudioRoamerPanel.INFO_LABELS[key][0], style=wx.TE_READONLY|wx.TE_LEFT|wx.NO_BORDER)
        gbs.Add(static_tx, (row, 0), flag=wx.ALIGN_CENTER_VERTICAL|wx.LEFT, border=2)
        gbs.Add(obj, (row, 1), flag=wx.ALIGN_CENTER_VERTICAL|wx.LEFT, border=2)
        self._wxobj[key] = (static_tx,obj)

    # -----------------------------------------------------------------------

    def __section(self, title):
        """ Private method to make to look like a title. """
        text  = self.__newline()
        text += self.__separator()
        text += self.__line(title)
        text += self.__separator()
        text += self.__newline()
        return text

    def __line(self, msg):
        """ Private method to make a text as a simple line. """
        text  = msg.strip()
        text += self.__newline()
        return text

    def __item(self, msg):
        """ Private method to make a text as a simple item. """
        text  = "  - "
        text += self.__line(msg)
        return text

    def __newline(self):
        """ Private method to return a new empty line. """
        if wx.Platform == '__WXMAC__' or wx.Platform == '__WXGTK__':
            return "\n"
        return "\r\n"

    def __separator(self):
        """ Private method to return a separator line. """
        text  = "-----------------------------------------------------------------"
        text += self.__newline()
        return text

# ----------------------------------------------------------------------------


def ShowAudioRoamerDialog(parent, preferences, filename):
    audio = sppas.src.audiodata.aio.open(filename)
    if audio.get_nframes() > 15000000:
        userChoice = ShowYesNoQuestion(None, preferences, "Audio file is very large. Showing more will take a while and could generate a memory error. Really want more?")
        if userChoice == wx.ID_NO:
            return
    audio.close()
    dialog = AudioRoamerDialog(parent, preferences, filename)
    dialog.ShowModal()
    dialog.Destroy()
=======
#!/usr/bin/env python2
# -*- coding: UTF-8 -*-
# ---------------------------------------------------------------------------
#            ___   __    __    __    ___
#           /     |  \  |  \  |  \  /              Automatic
#           \__   |__/  |__/  |___| \__             Annotation
#              \  |     |     |   |    \             of
#           ___/  |     |     |   | ___/              Speech
#
#
#                           http://www.sppas.org/
#
# ---------------------------------------------------------------------------
#            Laboratoire Parole et Langage, Aix-en-Provence, France
#                   Copyright (C) 2011-2016  Brigitte Bigi
#
#                   This banner notice must not be removed
# ---------------------------------------------------------------------------
# Use of this software is governed by the GNU Public License, version 3.
#
# SPPAS is free software: you can redistribute it and/or modify
# it under the terms of the GNU General Public License as published by
# the Free Software Foundation, either version 3 of the License, or
# (at your option) any later version.
#
# SPPAS is distributed in the hope that it will be useful,
# but WITHOUT ANY WARRANTY; without even the implied warranty of
# MERCHANTABILITY or FITNESS FOR A PARTICULAR PURPOSE.  See the
# GNU General Public License for more details.
#
# You should have received a copy of the GNU General Public License
# along with SPPAS. If not, see <http://www.gnu.org/licenses/>.
#
# ---------------------------------------------------------------------------
# File: audioroamerclient.py
# ----------------------------------------------------------------------------

import datetime
import codecs
import wx
import wx.lib.scrolledpanel as scrolled

from wxgui.ui.CustomEvents  import NotebookClosePageEvent
from wxgui.ui.CustomEvents  import FileWanderEvent, spEVT_FILE_WANDER
from wxgui.ui.CustomEvents  import spEVT_SETTINGS

from baseclient              import BaseClient
from wxgui.panels.sndplayer  import SndPlayer
from wxgui.panels.audioinfo  import AudioInfo
from wxgui.structs.prefs     import Preferences
from wxgui.structs.theme    import sppasTheme

from wxgui.cutils.imageutils import spBitmap
from wxgui.cutils.ctrlutils  import CreateGenButton
from wxgui.cutils.textutils   import TextAsNumericValidator

from wxgui.sp_icons  import AUDIOROAMER_APP_ICON
from wxgui.sp_icons  import SAVE_FILE
from wxgui.sp_icons  import SAVE_AS_FILE

from wxgui.sp_consts import INFO_COLOUR
from wxgui.sp_consts import MIN_PANEL_W
from wxgui.sp_consts import MIN_PANEL_H

from wxgui.dialogs.filedialogs import SaveAsAudioFile, SaveAsAnyFile
from wxgui.dialogs.msgdialogs import ShowInformation, ShowYesNoQuestion
from wxgui.dialogs.basedialog import spBaseDialog
from wxgui.dialogs.choosers import PeriodChooser

import audiodata.aio
from audiodata.channelsilence   import ChannelSilence
from audiodata.channelformatter import ChannelFormatter
from audiodata.audioframes      import AudioFrames
from audiodata.audio            import AudioPCM
from audiodata.audioutils       import amp2db as amp2db

from sp_glob import program, version, copyright, url, author, contact
from sp_glob import encoding

# ----------------------------------------------------------------------------

ID_DIALOG_AUDIOROAMER  = wx.NewId()

# ----------------------------------------------------------------------------


class AudioRoamerClient(BaseClient):
    """
    @author:       Brigitte Bigi
    @organization: Laboratoire Parole et Langage, Aix-en-Provence, France
    @contact:      brigitte.bigi@gmail.com
    @license:      GPL, v3
    @copyright:    Copyright (C) 2011-2016  Brigitte Bigi
    @summary:      Manage the opened files in a notebook.

    This class manages the pages of a notebook with all opened files.
    Each page (except if empty...) contains an instance of a SndRoamer.

    """
    def __init__(self, parent, prefsIO):
        BaseClient.__init__(self, parent, prefsIO)

    def CreateComponent(self, parent, prefsIO):
        return SndRoamer(parent, prefsIO)

# ----------------------------------------------------------------------------


class SndRoamer(scrolled.ScrolledPanel):
    """
    @author:       Brigitte Bigi
    @organization: Laboratoire Parole et Langage, Aix-en-Provence, France
    @contact:      brigitte.bigi@gmail.com
    @license:      GPL, v3
    @copyright:    Copyright (C) 2011-2016  Brigitte Bigi
    @summary:      Manage audio files.

    Panel to manage audio files:
        - show information,
        - manage the content of the audio,
        - play.

    """
    def __init__(self, parent, prefsIO):
        """
        SndRoamer Component ScrolledPanel.

        """
        scrolled.ScrolledPanel.__init__(self, parent, -1)

        # members
        self._prefsIO  = self._check_prefs(prefsIO)
        self._filename = None

        # GUI
        sizer = self._create_content()

        # Bind events
        self.Bind(spEVT_FILE_WANDER, self.OnFileWander)
        self.Bind(spEVT_SETTINGS,    self.OnSettings)
        self.GetTopLevelParent().Bind(wx.EVT_CHAR_HOOK, self.OnKeyPress)

        self.SetBackgroundColour(self._prefsIO.GetValue('M_BG_COLOUR'))
        self.SetSizer(sizer)
        self.SetAutoLayout(True)
        self.Layout()
        self.SetupScrolling()

    # ----------------------------------------------------------------------

    def _create_content(self):
        """
        GUI design.

        """
        sizer = wx.BoxSizer(wx.VERTICAL)
        # create the panels
        self._propertyPanel = AudioInfo(self, self._prefsIO)
        self._managerPanel  = AudioRoamer(self, self._prefsIO)
        self._playerPanel   = SndPlayer(self, prefsIO=self._prefsIO)

        sizer.Add(self._managerPanel,  proportion=0, flag=wx.CENTRE|wx.ALL, border=2)
        sizer.Add(self._propertyPanel, proportion=0, flag=wx.LEFT|wx.EXPAND|wx.ALL, border=2)
        sizer.Add(self._playerPanel,   proportion=1, flag=wx.CENTRE|wx.ALL, border=2)
        return sizer

    # ----------------------------------------------------------------------

    def _check_prefs(self, prefs):
        """
        Check if preferences are set properly. Set new ones if required.
        Return the new version.

        """
        if prefs is None:
            prefs = Preferences(sppasTheme())
        else:
            try:
                prefs.GetValue('M_BG_COLOUR')
                prefs.GetValue('M_FG_COLOUR')
                prefs.GetValue('M_FONT')
                prefs.GetValue('M_ICON_THEME')
            except Exception:
                self._prefsIO.SetTheme(sppasTheme())
                prefs = self._prefsIO

        prefs.SetValue('SND_INFO',       'bool', False)
        prefs.SetValue('SND_PLAY',       'bool', True)
        prefs.SetValue('SND_AUTOREPLAY', 'bool', False)
        prefs.SetValue('SND_PAUSE',      'bool', True)
        prefs.SetValue('SND_STOP',       'bool', True)
        prefs.SetValue('SND_NEXT',       'bool', True)
        prefs.SetValue('SND_REWIND',     'bool', True)
        prefs.SetValue('SND_EJECT',      'bool', False) # CRASH. MUST CORRECT THE BUG.

        return prefs

    # ----------------------------------------------------------------------
    # GUI
    # ----------------------------------------------------------------------

    def OnSettings(self, event):
        """
        Set new preferences, then apply them.

        """
        self._prefsIO = self._check_prefs(event.prefsIO)

        # Apply the changes on self
        self.SetBackgroundColour(self._prefsIO.GetValue('M_BG_COLOUR'))
        self.SetForegroundColour(self._prefsIO.GetValue('M_FG_COLOUR'))
        self.SetFont(self._prefsIO.GetValue('M_FONT'))

        self._managerPanel.SetPreferences(self._prefsIO)

        self.Layout()
        self.Refresh()

    # ----------------------------------------------------------------------

    def SetFont(self, font):
        """
        Change font of all wx texts.

        """
        wx.Window.SetFont(self, font)
        self._propertyPanel.SetFont(font)
        self._playerPanel.SetFont(font)

    # ----------------------------------------------------------------------

    def SetBackgroundColour(self, color):
        """
        Change background of all texts.

        """
        wx.Window.SetBackgroundColour(self, color)
        self._propertyPanel.SetBackgroundColour(color)
        self._playerPanel.SetBackgroundColour(color)

    # ----------------------------------------------------------------------

    def SetForegroundColour(self, color):
        """
        Change foreground of all texts.

        """
        wx.Window.SetForegroundColour(self, color)
        self._propertyPanel.SetForegroundColour(color)
        self._playerPanel.SetForegroundColour(color)

    # ----------------------------------------------------------------------
    # Callbacks
    # ----------------------------------------------------------------------

    def OnFileWander(self, event):
        """
        A file was checked/unchecked/ejected somewhere else.

        """
        o = event.GetEventObject()
        if o == self._playerPanel:
            evt = NotebookClosePageEvent()
            evt.SetEventObject(self)
            wx.PostEvent(self.GetParent().GetParent().GetParent(),evt)
            self._propertyPanel.FileDeSelected()
            return

        f = event.filename
        s = event.status

        if s is True:
            self._propertyPanel.FileSelected(f)
            self._playerPanel.FileSelected(f)
            self._managerPanel.FileSelected(f)
            self._filename = f
        else:
            self._propertyPanel.FileDeSelected()
            self._playerPanel.FileDeSelected()
            self._managerPanel.FileDeSelected(f)
            evt = FileWanderEvent(filename=self._filename, status=False)
            evt.SetEventObject(self)
            wx.PostEvent(self.GetParent().GetParent().GetParent(), evt)
            self._filename = None

    # ----------------------------------------------------------------------

    def OnKeyPress(self, event):
        """
        Respond to a keypress event.
        """
        keycode = event.GetKeyCode()

        # Media player
        #     TAB -> PLay
        #     F6 -> Rewind
        #     F7 -> Pause/Play
        #     F8 -> Next
        #     F12 -> Eject
        #     ESC -> Stop
        if keycode == wx.WXK_TAB:
            self._playerPanel.onPlay(event)

        elif keycode == wx.WXK_F6:
            self._playerPanel.onRewind(event)

        elif keycode == wx.WXK_F7:
            self._playerPanel.onPause(event)

        elif keycode == wx.WXK_F8:
            self._playerPanel.onNext(event)

        elif keycode == wx.WXK_F12:
            self._playerPanel.onEject(event)

        elif keycode == wx.WXK_ESCAPE:
            self._playerPanel.onStop(event)

        else:
            event.Skip()

# ----------------------------------------------------------------------------


class AudioRoamer(wx.Panel):
    """
    @author:       Brigitte Bigi
    @organization: Laboratoire Parole et Langage, Aix-en-Provence, France
    @contact:      brigitte.bigi@gmail.com
    @license:      GPL, v3
    @copyright:    Copyright (C) 2011-2016  Brigitte Bigi
    @summary:      Propose to manage the content of an audio file.

    """
    def __init__(self, parent, preferences):
        """ Create a new AudioRoamer instance.

        :param parent (wxWindow)
        :param preferences (Preferences)

        """
        wx.Panel.__init__(self, parent)
        self._prefs = preferences
        self._filename = None

        sizer = wx.BoxSizer(wx.HORIZONTAL)
        FONT = self._prefs.GetValue('M_FONT')
        bmproamer = spBitmap(AUDIOROAMER_APP_ICON, theme=self._prefs.GetValue('M_ICON_THEME'))
        self.roamerButton = CreateGenButton(self, ID_DIALOG_AUDIOROAMER,
                                            bmproamer,
                                            text=" Want more? ",
                                            tooltip="More information, manage channels, framerate, etc.",
                                            colour=wx.Colour(220, 120, 180),
                                            font=FONT)
        self.Bind(wx.EVT_BUTTON, self.OnAudioRoamer, self.roamerButton, ID_DIALOG_AUDIOROAMER)

        sizer.Add(self.roamerButton)

        self.SetSizer(sizer)
        self.SetAutoLayout(True)
        self.Layout()

    def FileSelected(self, filename):
        self._filename = filename
        self.roamerButton.Enable(True)

    def FileDeSelected(self, filename):
        self._filename = None
        self.roamerButton.Enable(False)

    def OnAudioRoamer(self, event):
        if self._filename is not None:
            ShowAudioRoamerDialog(self, self._prefs, self._filename)

    def SetPreferences(self, prefs):
        self._prefs = prefs

# ----------------------------------------------------------------------------


class AudioRoamerDialog(spBaseDialog):
    """
    @author:  Brigitte Bigi
    @contact: brigitte.bigi@gmail.com
    @license: GPL
    @summary: Frame allowing to show details of a tier.

    """
    def __init__(self, parent, preferences, filename):
        """
        Constructor.

        @param parent is a wx.Window or wx.Frame or wx.Dialog
        @param preferences (Preferences or Preferences_IO)
        @param filename

        """
        spBaseDialog.__init__(self, parent, preferences, title=" - AudioRoamer")
        wx.GetApp().SetAppName("audio")
        self._filename = filename

        titlebox   = self.CreateTitle(AUDIOROAMER_APP_ICON,"Audio Data Manager")
        contentbox = self._create_content()
        buttonbox  = self._create_buttons()

        self.LayoutComponents(titlebox,
                               contentbox,
                               buttonbox)

    # ------------------------------------------------------------------------
    # Create the GUI
    # ------------------------------------------------------------------------

    def _create_buttons(self):
        btn_close = self.CreateCloseButton()

        btn_save_channel  = self.CreateButton(SAVE_FILE, "Save as...", "Save the channel in an audio file.", btnid=wx.ID_SAVE)
        btn_save_channel.Bind(wx.EVT_BUTTON, self._on_save_channel)

        btn_save_fragment = self.CreateButton(SAVE_FILE, "Save a portion as...", "Save a portion of this channel in an audio file.", btnid=wx.ID_SAVE)
        btn_save_fragment.Bind(wx.EVT_BUTTON, self._on_save_fragment)

        btn_save_info = self.CreateButton(SAVE_AS_FILE, "Save info as...", "Save the displayed information in a text file.", btnid=wx.ID_SAVE)
        btn_save_info.Bind(wx.EVT_BUTTON, self._on_save_info)

        return self.CreateButtonBox([btn_save_channel,btn_save_fragment,btn_save_info],[btn_close])

    def _create_content(self):
        audio = audiodata.aio.open(self._filename)
        nchannels = audio.get_nchannels()
        audio.extract_channels()
        audio.close()

        self.notebook = wx.Notebook(self)
        self.pages = []
        for i in range(nchannels):
            page = AudioRoamerPanel(self.notebook, self.preferences, audio.get_channel(i))
            # add the pages to the notebook with the label to show on the tab
            self.notebook.AddPage(page, "Channel %d"%i)

        self.ShowPage(0)
        self.notebook.Bind(wx.EVT_NOTEBOOK_PAGE_CHANGED, self._on_notebook_page_changed)
        return self.notebook

    # ------------------------------------------------------------------------
    # Callbacks to events
    # ------------------------------------------------------------------------

    def _on_notebook_page_changed(self, event):
        oldselection = event.GetOldSelection()
        newselection = event.GetSelection()
        if oldselection != newselection:
            self.ShowPage(newselection)

    def _on_save_channel(self, event):
        page = self.notebook.GetPage(self.notebook.GetSelection())
        page.SaveChannel(self._filename, period=False)

    def _on_save_fragment(self, event):
        page = self.notebook.GetPage(self.notebook.GetSelection())
        page.SaveChannel(self._filename, period=True)

    def _on_save_info(self, event):
        page = self.notebook.GetPage(self.notebook.GetSelection())
        page.SaveInfos(self._filename)

    # ------------------------------------------------------------------------

    def ShowPage(self, idx):
        page = self.notebook.GetPage(idx)
        page.ShowInfo()


# ----------------------------------------------------------------------------
# The panel that is really doing the job is here:
# ---------------------------------------------------------------------------

class AudioRoamerPanel(wx.Panel):
    """
    @author:       Brigitte Bigi
    @organization: Laboratoire Parole et Langage, Aix-en-Provence, France
    @contact:      brigitte.bigi@gmail.com
    @license:      GPL, v3
    @copyright:    Copyright (C) 2011-2016  Brigitte Bigi
    @summary:      Display info about a channel. Allows to save.

    This panel display all information about a channel:
      - amplitudes: nb of frames, min/max values, zero crossing,
      - clipping rates
      - volumes: min/max/mean
      - silence/speech automatic segmentation.

    Methods allow to save:
      - the channel or a fragment of the channel, in an audio file;
      - the information in a text file.

    """
    FRAMERATES = ["16000", "32000", "48000"]
    SAMPWIDTH  = ["8", "16", "32"]
    INFO_LABELS = {"framerate": ("  Frame rate (Hz): ", FRAMERATES[0]),
                   "sampwidth": ("  Samp. width (bits): ", SAMPWIDTH[0]),
                   "mul":      ("  Multiply values by: ", "1.0"),
                   "bias":     ("  Add bias value: ", "0"),
                   "offset":   ("  Remove offset value: ", False),
                   "nframes":  ("  Number of frames: ", " ... "),
                   "minmax":   ("  Min/Max values: ", " ... "),
                   "cross":    ("  Zero crossings: ", " ... "),
                   "volmin":   ("  Volume min: ", " ... "),
                   "volmax":   ("  Volume max: ", " ... "),
                   "volavg":   ("  Volume mean: ", " ... "),
                   "volsil":   ("  Threshold volume: ", " ... "),
                   "nbipus":   ("  Number of IPUs: ", " ... "),
                   "duripus":  ("  Nb frames of IPUs: ", " ... ")
                   }

    def __init__(self, parent, preferences, channel):
        """ Create a new AudioRoamerPanel instance.

        :param parent: (wxWindow)
        :param preferences: (structs.Preferences)
        :param channel: (audiodata.Channel)

        """
        wx.Panel.__init__(self, parent)
        self._channel = channel   # Channel
        self._filename = None     # Fixed when "Save as" is clicked
        self._cv = None           # ChannelSilence, fixed by ShowInfos
        self._tracks = None       # the IPUs we found automatically
        self._ca = None           # AudioFrames with only this channel, fixed by ShowInfos
        self._wxobj = {}          # Dict of wx objects
        self._prefs = None

        sizer = self._create_content()

        self.MODIFIABLES = {}
        for key in ["framerate","sampwidth","mul","bias","offset"]:
            self.MODIFIABLES[key] = AudioRoamerPanel.INFO_LABELS[key][1]

        self.SetPreferences(preferences)
        self.SetSizer(sizer)
        self.SetAutoLayout(True)
        self.SetMinSize((MIN_PANEL_W,MIN_PANEL_H))
        self.Layout()

    # -----------------------------------------------------------------------
    # Private methods to show information about the channel into the GUI.
    # -----------------------------------------------------------------------

    def _create_content(self):
        """ Create the main sizer, add content then return it. """

        sizer = wx.BoxSizer(wx.HORIZONTAL)

        info = self._create_content_infos()
        clip = self._create_content_clipping()
        ipus = self._create_content_ipus()

        sizer.AddSpacer(5)
        sizer.Add(info, 1, wx.EXPAND, 0)
        sizer.AddSpacer(10)
        sizer.Add(clip, 0, wx.ALL, 0)
        sizer.AddSpacer(10)
        sizer.Add(ipus, 1, wx.EXPAND, 0)
        sizer.AddSpacer(5)

        return sizer

    # -----------------------------------------------------------------------

    def _create_content_infos(self):
        """ GUI design for amplitude and volume information. """

        gbs = wx.GridBagSizer(10, 2)

        static_tx = wx.StaticText(self, -1, "Amplitude values: ")
        gbs.Add(static_tx, (0, 0), (1, 2), flag=wx.LEFT, border=2)
        self._wxobj["titleamplitude"] = (static_tx, None)

        self.__add_info(self, gbs, "nframes", 1)
        self.__add_info(self, gbs, "minmax", 2)
        self.__add_info(self, gbs, "cross", 3)

        static_tx = wx.StaticText(self, -1, "")
        gbs.Add(static_tx, (4, 0), (1, 2), flag=wx.LEFT, border=2)

        cfm = wx.ComboBox(self, -1, choices=AudioRoamerPanel.FRAMERATES, style=wx.CB_READONLY)
        cfm.SetMinSize((120,24))
        self.__add_modifiable(self, gbs, cfm, "framerate", 5)
        self.Bind(wx.EVT_COMBOBOX, self.OnModif, cfm)

        csp = wx.ComboBox(self, -1, choices=AudioRoamerPanel.SAMPWIDTH, style=wx.CB_READONLY)
        csp.SetMinSize((120,24))
        self.__add_modifiable(self, gbs, csp, "sampwidth", 6)
        self.Bind(wx.EVT_COMBOBOX, self.OnModif, csp)

        txm = wx.TextCtrl(self, -1, AudioRoamerPanel.INFO_LABELS["mul"][1], validator=TextAsNumericValidator())
        txm.SetInsertionPoint(0)
        self.__add_modifiable(self, gbs, txm, "mul", 7)
        self.Bind(wx.EVT_TEXT_ENTER , self.OnModif, txm)

        txb = wx.TextCtrl(self, -1, AudioRoamerPanel.INFO_LABELS["bias"][1], validator=TextAsNumericValidator())
        txb.SetInsertionPoint(0)
        self.__add_modifiable(self, gbs, txb, "bias", 8)
        self.Bind(wx.EVT_TEXT_ENTER, self.OnModif, txb)

        cb = wx.CheckBox(self, -1, style=wx.NO_BORDER)
        cb.SetValue(AudioRoamerPanel.INFO_LABELS["offset"][1])
        self.__add_modifiable(self, gbs, cb, "offset", 9)
        self.Bind(wx.EVT_CHECKBOX, self.OnModif, cb)

        gbs.AddGrowableCol(1)

        border = wx.BoxSizer()
        border.Add(gbs, 1, wx.ALL | wx.EXPAND, 10)
        return border

    # -----------------------------------------------------------------------

    def _create_content_clipping(self):
        """ GUI design for clipping information. """

        gbs = wx.GridBagSizer(11, 2)

        static_tx = wx.StaticText(self, -1, "Clipping rates:")
        gbs.Add(static_tx, (0, 0), (1, 2), flag=wx.LEFT, border=2)
        self._wxobj["titleclipping"] = (static_tx, None)

        for i in range(1,10):
            self.__add_clip(self, gbs, i)

        border = wx.BoxSizer()
        border.Add(gbs, 1, wx.ALL | wx.EXPAND, 10)
        return border

    # -----------------------------------------------------------------------

    def _create_content_ipus(self):
        """ GUI design for information about an IPUs segmentation... """

        gbs = wx.GridBagSizer(9, 2)

        static_tx = wx.StaticText(self, -1, "Root-mean square:")
        gbs.Add(static_tx, (0, 0), (1, 2), flag=wx.LEFT, border=2)
        self._wxobj["titlevolume"] = (static_tx, None)

        self.__add_info(self, gbs, "volmin", 1)
        self.__add_info(self, gbs, "volmax", 2)
        self.__add_info(self, gbs, "volavg", 3)

        static_tx = wx.StaticText(self, -1, "")
        gbs.Add(static_tx, (4, 0), (1, 2), flag=wx.LEFT, border=2)

        static_tx = wx.StaticText(self, -1, "Automatic detection of silences:")
        gbs.Add(static_tx, (5, 0), (1, 2), flag=wx.LEFT, border=2)
        self._wxobj["titleipus"] = (static_tx, None)

        self.__add_info(self, gbs, "volsil", 6)
        self.__add_info(self, gbs, "nbipus", 7)
        self.__add_info(self, gbs, "duripus", 8)

        border = wx.BoxSizer()
        border.Add(gbs, 1, wx.ALL | wx.EXPAND, 10)
        return border

    # -----------------------------------------------------------------------
    # Callbacks to events
    # -----------------------------------------------------------------------

    def OnModif(self, evt):
        """ Callback on a modifiable object: adapt foreground color.

        :param evt: (wx.event)

        """
        evt_obj = evt.GetEventObject()
        evt_value = evt_obj.GetValue()
        for (key, default_value) in self.MODIFIABLES.items():
            (tx, obj) = self._wxobj[key]
            if evt_obj == obj:
                if evt_value == default_value:
                    obj.SetForegroundColour(self._prefs.GetValue('M_FG_COLOUR'))
                    tx.SetForegroundColour(self._prefs.GetValue('M_FG_COLOUR'))
                else:
                    obj.SetForegroundColour(INFO_COLOUR)
                    tx.SetForegroundColour(INFO_COLOUR)
                obj.Refresh()
                tx.Refresh()
                return

    # -----------------------------------------------------------------------
    # Setters for GUI
    # ----------------------------------------------------------------------

    def SetPreferences(self, prefs):
        """ Set new preferences. Refresh GUI.

        :param prefs: (structs.Preferences)

        """
        self._prefs = prefs
        self.SetFont(prefs.GetValue('M_FONT'))
        self.SetBackgroundColour(prefs.GetValue('M_BG_COLOUR'))
        self.SetForegroundColour(prefs.GetValue('M_FG_COLOUR'))
        self.Refresh()

    # ----------------------------------------------------------------------

    def SetFont(self, font):
        """ Change font of all wx texts.

        :param font: (wx.Font)

        """
        wx.Window.SetFont(self, font)
        for (tx, obj) in self._wxobj.values():
            tx.SetFont(font)
            if obj is not None:
                obj.SetFont(font)
            else:
                # a title (make it bold)
                new_font = wx.Font(font.GetPointSize(),
                                   font.GetFamily(),
                                   font.GetStyle(),
                                   wx.BOLD,
                                   False,
                                   font.GetFaceName(),
                                   font.GetEncoding())
                tx.SetFont(new_font)

    # ----------------------------------------------------------------------

    def SetBackgroundColour(self, color):
        """ Change background of all texts.

        :param color: (wx.Color)

        """
        wx.Window.SetBackgroundColour(self, color)
        for (tx, obj) in self._wxobj.values():
            tx.SetBackgroundColour(color)
            if obj is not None:
                obj.SetBackgroundColour(color)

    # ----------------------------------------------------------------------

    def SetForegroundColour(self, color):
        """ Change foreground of all texts.

        :param color: (wx.Color)

        """
        wx.Window.SetForegroundColour(self, color)
        for (tx, obj) in self._wxobj.values():
            tx.SetForegroundColour(color)
            if obj is not None:
                obj.SetForegroundColour(color)

    # ----------------------------------------------------------------------
    # Methods of the workers
    # ----------------------------------------------------------------------

    def ShowInfo(self):
        """ Estimate all values then display the information. """

        # we never estimated values. we have to do it!
        if self._cv is None:
            try:
                self.SetChannel(self._channel)
            except Exception as e:
                ShowInformation(self, self._prefs, "Error: %s"%str(e))
                return

        # Amplitude
        self._wxobj["nframes"][1].ChangeValue(" "+str(self._channel.get_nframes())+" ")
        self._wxobj["minmax"][1].ChangeValue(" "+str(self._ca.minmax())+" ")
        self._wxobj["cross"][1].ChangeValue(" "+str(self._ca.cross())+" ")

        # Modifiable
        fm = str(self._channel.get_framerate())
        if fm not in AudioRoamerPanel.FRAMERATES:
            self._wxobj["framerate"][1].Append(fm)
        self._wxobj["framerate"][1].SetStringSelection(fm)
        self.MODIFIABLES["framerate"] = fm

        sp = str(self._channel.get_sampwidth()*8)
        if sp not in AudioRoamerPanel.SAMPWIDTH:
            self._wxobj["sampwidth"][1].Append(sp)
        self._wxobj["sampwidth"][1].SetStringSelection(sp)
        self.MODIFIABLES["sampwidth"] = sp

        # Clipping
        for i in range(1,10):
            cr = self._ca.clipping_rate(float(i)/10.) * 100.
            self._wxobj["clip"+str(i)][1].ChangeValue(" "+str(round(cr,2))+"% ")

        # Volumes / Silences
        vmin = self._cv.get_volstats().min()
        vmax = self._cv.get_volstats().max()
        vavg = self._cv.get_volstats().mean()
        self._wxobj["volmin"][1].ChangeValue(" "+str(vmin)+" ("+str(amp2db(vmin))+" dB) ")
        self._wxobj["volmax"][1].ChangeValue(" "+str(vmax)+" ("+str(amp2db(vmax))+" dB) ")
        self._wxobj["volavg"][1].ChangeValue(" "+str(int(vavg))+" ("+str(amp2db(vavg))+" dB) ")
        self._wxobj["volsil"][1].ChangeValue(" "+str(self._cv.search_threshold_vol())+" ")
        self._wxobj["nbipus"][1].ChangeValue(" "+str(len(self._tracks))+" ")
        d = sum([(e-s) for (s, e) in self._tracks])
        self._wxobj["duripus"][1].ChangeValue(" "+str(d)+" ")

    # -----------------------------------------------------------------------

    def SetChannel(self, new_channel):
        """ Set a new channel, estimates the values to be displayed.

        :param new_channel: (Channel)

        """
        # Set the channel
        self._channel = new_channel

        wx.BeginBusyCursor()
        b = wx.BusyInfo("Please wait while loading and analyzing data...")

        # To estimate values related to amplitude
        frames = self._channel.get_frames(self._channel.get_nframes())
        self._ca = AudioFrames(frames, self._channel.get_sampwidth(), 1)

        # Estimates the RMS (=volume), then find where are silences, then IPUs
        self._cv = ChannelSilence(self._channel)
        self._cv.search_silences()                # threshold=0, mintrackdur=0.08
        self._cv.filter_silences()                # minsildur=0.2
        self._tracks = self._cv.extract_tracks()  # mintrackdur=0.3

        b.Destroy()
        b = None
        wx.EndBusyCursor()

    # -----------------------------------------------------------------------

    def ApplyChanges(self, from_time=None, to_time=None):
        """ Return a channel with changed applied.

        :param from_time: (float)
        :param to_time: (float)
        :returns: (Channel) new channel or None if nothing changed

        """
        # Get the list of modifiable values from wx objects
        fm = int(self._wxobj["framerate"][1].GetValue())
        sp = int(int(self._wxobj["sampwidth"][1].GetValue())/8)
        mul = float(self._wxobj["mul"][1].GetValue())
        bias = int(self._wxobj["bias"][1].GetValue())
        offset = self._wxobj["offset"][1].GetValue()

        dirty = False
        if from_time is None:
            from_frame = 0
        else:
            from_frame = int(from_time * fm)
            dirty = True
        if to_time is None:
            to_frame = self._channel.get_nframes()
        else:
            dirty = True
            to_frame = int(to_time * fm)

        channel = self._channel.extract_fragment(from_frame,to_frame)

        # If something changed, apply this/these change-s to the channel
        if fm != self._channel.get_framerate() or sp != self._channel.get_sampwidth() or mul != 1. or bias != 0 or offset is True:
            wx.BeginBusyCursor()
            b = wx.BusyInfo("Please wait while formatting data...")
            channelfmt = ChannelFormatter(channel)
            channelfmt.set_framerate(fm)
            channelfmt.set_sampwidth(sp)
            channelfmt.convert()
            channelfmt.mul(mul)
            channelfmt.bias(bias)
            if offset is True:
                channelfmt.remove_offset()
            channel = channelfmt.get_channel()
            dirty = True
            b.Destroy()
            b = None
            wx.EndBusyCursor()

        if dirty is True:
            return channel
        return None

    # -----------------------------------------------------------------------

    def SaveChannel(self, parent_filename, period=False):
        """ Save the channel in an audio file.

        :param parent_filename: (str)
        :param period: (bool) Save a portion of the channel only

        """
        s = None
        e = None
        if period is True:
            dlg = PeriodChooser(self, self._prefs, 0., float(self._channel.get_nframes())/float(self._channel.get_framerate()))
            answer = dlg.ShowModal()
            if answer == wx.ID_OK:
                (s, e) = dlg.GetValues()
                try:
                    s = float(s)
                    e = float(e)
                    if e < s:
                        raise Exception
                except Exception:
                    ShowInformation(self, self._prefs,
                                    "Error in the definition of the portion of time.",
                                    style=wx.ICON_ERROR)
                    return
            dlg.Destroy()
            if answer != wx.ID_OK:
                return

        new_filename = SaveAsAudioFile()

        # If it is the OK response, process the data.
        if new_filename is not None:
            if new_filename == parent_filename:
                ShowInformation(self, self._prefs,
                                "Assigning the current file name is forbidden. Choose a new file name.",
                                style=wx.ICON_ERROR)
                return

            # Create a formatted channel
            try:
                channel = self.ApplyChanges(s, e)
            except Exception as e:
                ShowInformation(self, self._prefs,
                                "Error while formatting the channel: {:s}".format(str(e)),
                                style=wx.ICON_ERROR)
                return

            message = "File {:s} saved successfully.".format(new_filename)
            if channel is None:
                channel = self._channel
            else:
                message += "\nYou can now open it with AudioRoamer to see your changes!"

            # Save the channel
            try:
                audio = AudioPCM()
                audio.append_channel(channel)
                audiodata.aio.save(new_filename, audio)
            except Exception as e:
                message = "File not saved. Error: {:s}".format(str(e))
            else:
                # Update members
                self._filename = new_filename

            ShowInformation(self, self._prefs, message, style=wx.ICON_INFORMATION)

    # -----------------------------------------------------------------------

    def SaveInfos(self, parent_filename):
        """ Ask for a filename then save all displayed information.

        :param parent_filename: (str)

        """
        new_filename = SaveAsAnyFile()
        # If it is the OK response, process the data.
        if new_filename is not None:
            content = self._infos_content(parent_filename)
            with codecs.open(new_filename, "w", encoding) as fp:
                fp.write(content)

    # -----------------------------------------------------------------------
    # Private methods to list information in a "formatted" text.
    # -----------------------------------------------------------------------

    def _infos_content(self, parent_filename):
        content = ""
        content += self.__separator()
        content += self.__line(program + ' - Version ' + version)
        content += self.__line(copyright)
        content += self.__line("Web site: " + url)
        content += self.__line("Contact: " + author + "(" + contact + ")")
        content += self.__separator()
        content += self.__newline()
        content += self.__line("Date: " + str(datetime.datetime.now()))

        # General information
        content += self.__section("General information")
        content += self.__line("Channel filename: {:s}".format(self._filename))
        content += self.__line("Channel extracted from file: {:s}".format(parent_filename))
        content += self.__line("Duration: {:f} sec.".format(self._channel.get_duration()))
        content += self.__line("Framerate: {:d} Hz".format(self._channel.get_framerate()))
        content += self.__line("Samp. width: {:d} bits".format((int(self._channel.get_sampwidth())*8)))

        # Amplitude
        content += self.__section("Amplitude")
        content += self.__line(AudioRoamerPanel.INFO_LABELS["nframes"][0]+self._wxobj["nframes"][1].GetValue())
        content += self.__line(AudioRoamerPanel.INFO_LABELS["minmax"][0]+self._wxobj["minmax"][1].GetValue())
        content += self.__line(AudioRoamerPanel.INFO_LABELS["cross"][0]+self._wxobj["cross"][1].GetValue())

        # Clipping
        content += self.__section("Amplitude clipping")
        for i in range(1, 10):
            f = self._ca.clipping_rate(float(i)/10.) * 100.
            content += self.__item("  factor "+str(float(i)/10.)+": "+str(round(f, 2))+"%")

        # Volume
        content += self.__section("Root-mean square")
        content += self.__line(AudioRoamerPanel.INFO_LABELS["volmin"][0]+self._wxobj["volmin"][1].GetValue())
        content += self.__line(AudioRoamerPanel.INFO_LABELS["volmax"][0]+self._wxobj["volmax"][1].GetValue())
        content += self.__line(AudioRoamerPanel.INFO_LABELS["volavg"][0]+self._wxobj["volavg"][1].GetValue())

        # IPUs
        content += self.__section("Inter-Pausal Units automatic segmentation")
        content += self.__line(AudioRoamerPanel.INFO_LABELS["volsil"][0]+self._wxobj["volsil"][1].GetValue())
        content += self.__line(AudioRoamerPanel.INFO_LABELS["nbipus"][0]+self._wxobj["nbipus"][1].GetValue())
        content += self.__line(AudioRoamerPanel.INFO_LABELS["duripus"][0]+self._wxobj["duripus"][1].GetValue())
        content += self.__newline()
        content += self.__separator()

        return content

    # -----------------------------------------------------------------------
    # Private methods.
    # -----------------------------------------------------------------------

    def __add_info(self, parent, gbs, key, row):
        """ Private method to add an info into the GridBagSizer. """
        static_tx = wx.StaticText(parent, -1, AudioRoamerPanel.INFO_LABELS[key][0])
        gbs.Add(static_tx, (row, 0), flag=wx.ALIGN_CENTER_VERTICAL|wx.LEFT, border=2)
        tx = wx.TextCtrl(parent, -1, AudioRoamerPanel.INFO_LABELS[key][1], style=wx.TE_READONLY)
        tx.SetMinSize((120,24))
        gbs.Add(tx, (row, 1), flag=wx.ALIGN_CENTER_VERTICAL|wx.LEFT, border=2)
        self._wxobj[key] = (static_tx,tx)

    def __add_clip(self, parent, gbs, i):
        """ Private method to add a clipping value in a GridBagSizer. """
        static_tx = wx.StaticText(parent, -1, "  factor "+str(float(i)/10.)+": ")
        gbs.Add(static_tx, (i, 0), flag=wx.ALIGN_CENTER_VERTICAL|wx.LEFT, border=2)
        tx = wx.TextCtrl(parent, -1, " ... ", style=wx.TE_READONLY|wx.TE_RIGHT)
        gbs.Add(tx, (i, 1), flag=wx.ALIGN_CENTER_VERTICAL|wx.RIGHT, border=2)
        self._wxobj["clip"+str(i)] = (static_tx,tx)

    def __add_modifiable(self, parent, gbs, obj, key, row):
        static_tx = wx.StaticText(parent, -1, AudioRoamerPanel.INFO_LABELS[key][0])
        #static_tx =  wx.TextCtrl(parent, -1, AudioRoamerPanel.INFO_LABELS[key][0], style=wx.TE_READONLY|wx.TE_LEFT|wx.NO_BORDER)
        gbs.Add(static_tx, (row, 0), flag=wx.ALIGN_CENTER_VERTICAL|wx.LEFT, border=2)
        gbs.Add(obj, (row, 1), flag=wx.ALIGN_CENTER_VERTICAL|wx.LEFT, border=2)
        self._wxobj[key] = (static_tx,obj)

    # -----------------------------------------------------------------------

    def __section(self, title):
        """ Private method to make to look like a title. """
        text  = self.__newline()
        text += self.__separator()
        text += self.__line(title)
        text += self.__separator()
        text += self.__newline()
        return text

    def __line(self, msg):
        """ Private method to make a text as a simple line. """
        text  = msg.strip()
        text += self.__newline()
        return text

    def __item(self, msg):
        """ Private method to make a text as a simple item. """
        text  = "  - "
        text += self.__line(msg)
        return text

    def __newline(self):
        """ Private method to return a new empty line. """
        if wx.Platform == '__WXMAC__' or wx.Platform == '__WXGTK__':
            return "\n"
        return "\r\n"

    def __separator(self):
        """ Private method to return a separator line. """
        text  = "-----------------------------------------------------------------"
        text += self.__newline()
        return text

# ----------------------------------------------------------------------------

def ShowAudioRoamerDialog(parent, preferences, filename):
    audio = audiodata.aio.open(filename)
    if audio.get_nframes() > 15000000:
        userChoice = ShowYesNoQuestion(None, preferences, "Audio file is very large. Showing more will take a while and could generate a memory error. Really want more?")
        if userChoice == wx.ID_NO:
            return
    audio.close()
    dialog = AudioRoamerDialog(parent, preferences, filename)
    dialog.ShowModal()
    dialog.Destroy()
>>>>>>> 5f33070b
<|MERGE_RESOLUTION|>--- conflicted
+++ resolved
@@ -1,4 +1,3 @@
-<<<<<<< HEAD
 #!/usr/bin/env python2
 # -*- coding: UTF-8 -*-
 # ---------------------------------------------------------------------------
@@ -497,31 +496,30 @@
       - the information in a text file.
 
     """
-    FRAMERATES = [ "16000", "32000", "48000" ]
-    SAMPWIDTH  = [ "8", "16", "32" ]
-    INFO_LABELS = {"framerate":("  Frame rate (Hz): ",FRAMERATES[0]),
-                   "sampwidth":("  Samp. width (bits): ",SAMPWIDTH[0]),
-                   "mul":      ("  Multiply values by: ","1.0"),
-                   "bias":     ("  Add bias value: ","0"),
-                   "offset":   ("  Remove offset value: ",False),
-                   "nframes":  ("  Number of frames: "," ... "),
-                   "minmax":   ("  Min/Max values: "," ... "),
-                   "cross":    ("  Zero crossings: "," ... "),
-                   "volmin":   ("  Volume min: "," ... "),
-                   "volmax":   ("  Volume max: "," ... "),
-                   "volavg":   ("  Volume mean: "," ... "),
-                   "volsil":   ("  Threshold volume: "," ... "),
-                   "nbipus":   ("  Number of IPUs: "," ... "),
-                   "duripus":  ("  Nb frames of IPUs: "," ... ")
+    FRAMERATES = ["16000", "32000", "48000"]
+    SAMPWIDTH  = ["8", "16", "32"]
+    INFO_LABELS = {"framerate": ("  Frame rate (Hz): ", FRAMERATES[0]),
+                   "sampwidth": ("  Samp. width (bits): ", SAMPWIDTH[0]),
+                   "mul":      ("  Multiply values by: ", "1.0"),
+                   "bias":     ("  Add bias value: ", "0"),
+                   "offset":   ("  Remove offset value: ", False),
+                   "nframes":  ("  Number of frames: ", " ... "),
+                   "minmax":   ("  Min/Max values: ", " ... "),
+                   "cross":    ("  Zero crossings: ", " ... "),
+                   "volmin":   ("  Volume min: ", " ... "),
+                   "volmax":   ("  Volume max: ", " ... "),
+                   "volavg":   ("  Volume mean: ", " ... "),
+                   "volsil":   ("  Threshold volume: ", " ... "),
+                   "nbipus":   ("  Number of IPUs: ", " ... "),
+                   "duripus":  ("  Nb frames of IPUs: ", " ... ")
                    }
 
     def __init__(self, parent, preferences, channel):
-        """
-        Create a new AudioRoamerPanel instance.
-
-        @param parent (wxWindow)
-        @param preferences (structs.Preferences)
-        @param channel (audiodata.Channel)
+        """ Create a new AudioRoamerPanel instance.
+
+        :param parent: (wxWindow)
+        :param preferences: (structs.Preferences)
+        :param channel: (audiodata.Channel)
 
         """
         wx.Panel.__init__(self, parent)
@@ -531,6 +529,7 @@
         self._tracks = None       # the IPUs we found automatically
         self._ca = None           # AudioFrames with only this channel, fixed by ShowInfos
         self._wxobj = {}          # Dict of wx objects
+        self._prefs = None
 
         sizer = self._create_content()
 
@@ -549,10 +548,8 @@
     # -----------------------------------------------------------------------
 
     def _create_content(self):
-        """
-        Create the main sizer, add content then return it.
-
-        """
+        """ Create the main sizer, add content then return it. """
+
         sizer = wx.BoxSizer(wx.HORIZONTAL)
 
         info = self._create_content_infos()
@@ -569,23 +566,23 @@
 
         return sizer
 
+    # -----------------------------------------------------------------------
+
     def _create_content_infos(self):
-        """
-        GUI design for amplitude and volume information.
-
-        """
+        """ GUI design for amplitude and volume information. """
+
         gbs = wx.GridBagSizer(10, 2)
 
         static_tx = wx.StaticText(self, -1, "Amplitude values: ")
-        gbs.Add(static_tx, (0,0), (1,2), flag=wx.LEFT, border=2)
-        self._wxobj["titleamplitude"] = (static_tx,None)
+        gbs.Add(static_tx, (0, 0), (1, 2), flag=wx.LEFT, border=2)
+        self._wxobj["titleamplitude"] = (static_tx, None)
 
         self.__add_info(self, gbs, "nframes", 1)
         self.__add_info(self, gbs, "minmax",  2)
         self.__add_info(self, gbs, "cross",   3)
 
         static_tx = wx.StaticText(self, -1, "")
-        gbs.Add(static_tx, (4,0), (1,2), flag=wx.LEFT, border=2)
+        gbs.Add(static_tx, (4, 0), (1, 2), flag=wx.LEFT, border=2)
 
         cfm = wx.ComboBox(self, -1, choices=AudioRoamerPanel.FRAMERATES, style=wx.CB_READONLY)
         cfm.SetMinSize((120,24))
@@ -618,16 +615,16 @@
         border.Add(gbs, 1, wx.ALL | wx.EXPAND, 10)
         return border
 
+    # -----------------------------------------------------------------------
+
     def _create_content_clipping(self):
-        """
-        GUI design for clipping information.
-
-        """
+        """ GUI design for clipping information. """
+
         gbs = wx.GridBagSizer(11, 2)
 
         static_tx = wx.StaticText(self, -1, "Clipping rates:")
-        gbs.Add(static_tx, (0,0), (1,2), flag=wx.LEFT, border=2)
-        self._wxobj["titleclipping"] = (static_tx,None)
+        gbs.Add(static_tx, (0, 0), (1, 2), flag=wx.LEFT, border=2)
+        self._wxobj["titleclipping"] = (static_tx, None)
 
         for i in range(1,10):
             self.__add_clip(self, gbs, i)
@@ -636,27 +633,27 @@
         border.Add(gbs, 1, wx.ALL | wx.EXPAND, 10)
         return border
 
+    # -----------------------------------------------------------------------
+
     def _create_content_ipus(self):
-        """
-        GUI design for information about an IPUs segmentation...
-
-        """
+        """ GUI design for information about an IPUs segmentation... """
+
         gbs = wx.GridBagSizer(9, 2)
 
         static_tx = wx.StaticText(self, -1, "Root-mean square:")
-        gbs.Add(static_tx, (0,0), (1,2), flag=wx.LEFT, border=2)
-        self._wxobj["titlevolume"] = (static_tx,None)
+        gbs.Add(static_tx, (0, 0), (1, 2), flag=wx.LEFT, border=2)
+        self._wxobj["titlevolume"] = (static_tx, None)
 
         self.__add_info(self, gbs, "volmin", 1)
         self.__add_info(self, gbs, "volmax", 2)
         self.__add_info(self, gbs, "volavg", 3)
 
         static_tx = wx.StaticText(self, -1, "")
-        gbs.Add(static_tx, (4, 0), (1,2), flag=wx.LEFT, border=2)
+        gbs.Add(static_tx, (4, 0), (1, 2), flag=wx.LEFT, border=2)
 
         static_tx = wx.StaticText(self, -1, "Automatic detection of silences:")
-        gbs.Add(static_tx, (5, 0), (1,2), flag=wx.LEFT, border=2)
-        self._wxobj["titleipus"] = (static_tx,None)
+        gbs.Add(static_tx, (5, 0), (1, 2), flag=wx.LEFT, border=2)
+        self._wxobj["titleipus"] = (static_tx, None)
 
         self.__add_info(self, gbs, "volsil",  6)
         self.__add_info(self, gbs, "nbipus",  7)
@@ -671,8 +668,9 @@
     # -----------------------------------------------------------------------
 
     def OnModif(self, evt):
-        """
-        Callback on a modifiable object: adapt foreground color.
+        """ Callback on a modifiable object: adapt foreground color.
+
+        :param evt: (wx.event)
 
         """
         evtobj   = evt.GetEventObject()
@@ -695,8 +693,9 @@
     # ----------------------------------------------------------------------
 
     def SetPreferences(self, prefs):
-        """
-        Set new preferences. Refresh GUI.
+        """ Set new preferences. Refresh GUI.
+
+        :param prefs: (structs.Preferences)
 
         """
         self._prefs = prefs
@@ -708,8 +707,9 @@
     # ----------------------------------------------------------------------
 
     def SetFont(self, font):
-        """
-        Change font of all wx texts.
+        """ Change font of all wx texts.
+
+        :param font: (wx.Font)
 
         """
         wx.Window.SetFont(self, font)
@@ -719,14 +719,21 @@
                 obj.SetFont(font)
             else:
                 # a title (make it bold)
-                newfont = wx.Font(font.GetPointSize(), font.GetFamily(), font.GetStyle(), wx.BOLD, False, font.GetFaceName(), font.GetEncoding())
-                tx.SetFont(newfont)
+                new_font = wx.Font(font.GetPointSize(),
+                                   font.GetFamily(),
+                                   font.GetStyle(),
+                                   wx.BOLD,
+                                   False,
+                                   font.GetFaceName(),
+                                   font.GetEncoding())
+                tx.SetFont(new_font)
 
     # ----------------------------------------------------------------------
 
     def SetBackgroundColour(self, color):
-        """
-        Change background of all texts.
+        """ Change background of all texts.
+
+        :param color: (wx.Color)
 
         """
         wx.Window.SetBackgroundColour(self, color)
@@ -738,8 +745,9 @@
     # ----------------------------------------------------------------------
 
     def SetForegroundColour(self, color):
-        """
-        Change foreground of all texts.
+        """ Change foreground of all texts.
+
+        :param color: (wx.Color)
 
         """
         wx.Window.SetForegroundColour(self, color)
@@ -753,10 +761,8 @@
     # ----------------------------------------------------------------------
 
     def ShowInfo(self):
-        """
-        Estimate all values then display the information.
-
-        """
+        """ Estimate all values then display the information. """
+
         # we never estimated values. we have to do it!
         if self._cv is None:
             try:
@@ -802,13 +808,14 @@
 
     # -----------------------------------------------------------------------
 
-    def SetChannel(self, newchannel):
-        """
-        Set a new channel, estimates the values to be displayed.
+    def SetChannel(self, new_channel):
+        """ Set a new channel, estimates the values to be displayed.
+
+        :param new_channel: (Channel)
 
         """
         # Set the channel
-        self._channel = newchannel
+        self._channel = new_channel
 
         wx.BeginBusyCursor()
         b = wx.BusyInfo("Please wait while loading and analyzing data...")
@@ -830,12 +837,11 @@
     # -----------------------------------------------------------------------
 
     def ApplyChanges(self, from_time=None, to_time=None):
-        """
-        Return a channel with changed applied.
-
-        @param from_time (float)
-        @param to_time (float)
-        @return (Channel) new channel or None if nothing changed
+        """ Return a channel with changed applied.
+
+        :param from_time: (float)
+        :param to_time: (float)
+        :returns: (Channel) new channel or None if nothing changed
 
         """
         # Get the list of modifiable values from wx objects
@@ -883,12 +889,11 @@
 
     # -----------------------------------------------------------------------
 
-    def SaveChannel(self, parentfilename, period=False):
-        """
-        Save the channel in an audio file.
-
-        @param parentfilename (str)
-        @param period (bool) Save a portion of the channel only
+    def SaveChannel(self, parent_filename, period=False):
+        """ Save the channel in an audio file.
+
+        :param parent_filename: (str)
+        :param period: (bool) Save a portion of the channel only
 
         """
         s = None
@@ -897,11 +902,12 @@
             dlg = PeriodChooser(self, self._prefs, 0., float(self._channel.get_nframes())/float(self._channel.get_framerate()))
             answer = dlg.ShowModal()
             if answer == wx.ID_OK:
-                (s,e) = dlg.GetValues()
+                (s, e) = dlg.GetValues()
                 try:
                     s = float(s)
                     e = float(e)
-                    if e < s: raise Exception
+                    if e < s:
+                        raise Exception
                 except Exception:
                     ShowInformation(self, self._prefs, "Error in the definition of the portion of time.", style=wx.ICON_ERROR)
                     return
@@ -909,7 +915,7 @@
             if answer != wx.ID_OK:
                 return
 
-        newfilename = SaveAsAudioFile()
+        new_filename = SaveAsAudioFile()
 
         # If it is the OK response, process the data.
         if newfilename is not None:
@@ -919,16 +925,16 @@
 
             # Create a formatted channel
             try:
-                channel = self.ApplyChanges(s,e)
+                channel = self.ApplyChanges(s, e)
             except Exception as e:
                 ShowInformation(self, self._prefs, "Error while formatting the channel: %s"%str(e), style=wx.ICON_ERROR)
                 return
 
-            message = "File %s saved successfully."%newfilename
+            message = "File {:s} saved successfully.".format(new_filename)
             if channel is None:
                 channel = self._channel
             else:
-                message +="\nYou can now open it with AudioRoamer to see your changes!"
+                message += "\nYou can now open it with AudioRoamer to see your changes!"
 
             # Save the channel
             try:
@@ -936,32 +942,33 @@
                 audio.append_channel(channel)
                 sppas.src.audiodata.aio.save(newfilename, audio)
             except Exception as e:
-                message = "File not saved. Error: %s"%str(e)
+                message = "File not saved. Error: {:s}".format(str(e))
             else:
                 # Update members
-                self._filename = newfilename
+                self._filename = new_filename
 
             ShowInformation(self, self._prefs, message, style=wx.ICON_ERROR)
 
     # -----------------------------------------------------------------------
 
-    def SaveInfos(self, parentfilename):
-        """
-        Ask for a filename then save all displayed information.
-
-        """
-        newfilename = SaveAsAnyFile()
+    def SaveInfos(self, parent_filename):
+        """ Ask for a filename then save all displayed information.
+
+        :param parent_filename: (str)
+
+        """
+        new_filename = SaveAsAnyFile()
         # If it is the OK response, process the data.
-        if newfilename is not None:
-            content = self._infos_content(parentfilename)
-            with codecs.open(newfilename, "w", encoding) as fp:
+        if new_filename is not None:
+            content = self._infos_content(parent_filename)
+            with codecs.open(new_filename, "w", encoding) as fp:
                 fp.write(content)
 
     # -----------------------------------------------------------------------
     # Private methods to list information in a "formatted" text.
     # -----------------------------------------------------------------------
 
-    def _infos_content(self, parentfilename):
+    def _infos_content(self, parent_filename):
         content = ""
         content += self.__separator()
         content += self.__line(sppas.__name__ + ' - Version ' + sppas.__version__)
@@ -1083,1103 +1090,4 @@
     audio.close()
     dialog = AudioRoamerDialog(parent, preferences, filename)
     dialog.ShowModal()
-    dialog.Destroy()
-=======
-#!/usr/bin/env python2
-# -*- coding: UTF-8 -*-
-# ---------------------------------------------------------------------------
-#            ___   __    __    __    ___
-#           /     |  \  |  \  |  \  /              Automatic
-#           \__   |__/  |__/  |___| \__             Annotation
-#              \  |     |     |   |    \             of
-#           ___/  |     |     |   | ___/              Speech
-#
-#
-#                           http://www.sppas.org/
-#
-# ---------------------------------------------------------------------------
-#            Laboratoire Parole et Langage, Aix-en-Provence, France
-#                   Copyright (C) 2011-2016  Brigitte Bigi
-#
-#                   This banner notice must not be removed
-# ---------------------------------------------------------------------------
-# Use of this software is governed by the GNU Public License, version 3.
-#
-# SPPAS is free software: you can redistribute it and/or modify
-# it under the terms of the GNU General Public License as published by
-# the Free Software Foundation, either version 3 of the License, or
-# (at your option) any later version.
-#
-# SPPAS is distributed in the hope that it will be useful,
-# but WITHOUT ANY WARRANTY; without even the implied warranty of
-# MERCHANTABILITY or FITNESS FOR A PARTICULAR PURPOSE.  See the
-# GNU General Public License for more details.
-#
-# You should have received a copy of the GNU General Public License
-# along with SPPAS. If not, see <http://www.gnu.org/licenses/>.
-#
-# ---------------------------------------------------------------------------
-# File: audioroamerclient.py
-# ----------------------------------------------------------------------------
-
-import datetime
-import codecs
-import wx
-import wx.lib.scrolledpanel as scrolled
-
-from wxgui.ui.CustomEvents  import NotebookClosePageEvent
-from wxgui.ui.CustomEvents  import FileWanderEvent, spEVT_FILE_WANDER
-from wxgui.ui.CustomEvents  import spEVT_SETTINGS
-
-from baseclient              import BaseClient
-from wxgui.panels.sndplayer  import SndPlayer
-from wxgui.panels.audioinfo  import AudioInfo
-from wxgui.structs.prefs     import Preferences
-from wxgui.structs.theme    import sppasTheme
-
-from wxgui.cutils.imageutils import spBitmap
-from wxgui.cutils.ctrlutils  import CreateGenButton
-from wxgui.cutils.textutils   import TextAsNumericValidator
-
-from wxgui.sp_icons  import AUDIOROAMER_APP_ICON
-from wxgui.sp_icons  import SAVE_FILE
-from wxgui.sp_icons  import SAVE_AS_FILE
-
-from wxgui.sp_consts import INFO_COLOUR
-from wxgui.sp_consts import MIN_PANEL_W
-from wxgui.sp_consts import MIN_PANEL_H
-
-from wxgui.dialogs.filedialogs import SaveAsAudioFile, SaveAsAnyFile
-from wxgui.dialogs.msgdialogs import ShowInformation, ShowYesNoQuestion
-from wxgui.dialogs.basedialog import spBaseDialog
-from wxgui.dialogs.choosers import PeriodChooser
-
-import audiodata.aio
-from audiodata.channelsilence   import ChannelSilence
-from audiodata.channelformatter import ChannelFormatter
-from audiodata.audioframes      import AudioFrames
-from audiodata.audio            import AudioPCM
-from audiodata.audioutils       import amp2db as amp2db
-
-from sp_glob import program, version, copyright, url, author, contact
-from sp_glob import encoding
-
-# ----------------------------------------------------------------------------
-
-ID_DIALOG_AUDIOROAMER  = wx.NewId()
-
-# ----------------------------------------------------------------------------
-
-
-class AudioRoamerClient(BaseClient):
-    """
-    @author:       Brigitte Bigi
-    @organization: Laboratoire Parole et Langage, Aix-en-Provence, France
-    @contact:      brigitte.bigi@gmail.com
-    @license:      GPL, v3
-    @copyright:    Copyright (C) 2011-2016  Brigitte Bigi
-    @summary:      Manage the opened files in a notebook.
-
-    This class manages the pages of a notebook with all opened files.
-    Each page (except if empty...) contains an instance of a SndRoamer.
-
-    """
-    def __init__(self, parent, prefsIO):
-        BaseClient.__init__(self, parent, prefsIO)
-
-    def CreateComponent(self, parent, prefsIO):
-        return SndRoamer(parent, prefsIO)
-
-# ----------------------------------------------------------------------------
-
-
-class SndRoamer(scrolled.ScrolledPanel):
-    """
-    @author:       Brigitte Bigi
-    @organization: Laboratoire Parole et Langage, Aix-en-Provence, France
-    @contact:      brigitte.bigi@gmail.com
-    @license:      GPL, v3
-    @copyright:    Copyright (C) 2011-2016  Brigitte Bigi
-    @summary:      Manage audio files.
-
-    Panel to manage audio files:
-        - show information,
-        - manage the content of the audio,
-        - play.
-
-    """
-    def __init__(self, parent, prefsIO):
-        """
-        SndRoamer Component ScrolledPanel.
-
-        """
-        scrolled.ScrolledPanel.__init__(self, parent, -1)
-
-        # members
-        self._prefsIO  = self._check_prefs(prefsIO)
-        self._filename = None
-
-        # GUI
-        sizer = self._create_content()
-
-        # Bind events
-        self.Bind(spEVT_FILE_WANDER, self.OnFileWander)
-        self.Bind(spEVT_SETTINGS,    self.OnSettings)
-        self.GetTopLevelParent().Bind(wx.EVT_CHAR_HOOK, self.OnKeyPress)
-
-        self.SetBackgroundColour(self._prefsIO.GetValue('M_BG_COLOUR'))
-        self.SetSizer(sizer)
-        self.SetAutoLayout(True)
-        self.Layout()
-        self.SetupScrolling()
-
-    # ----------------------------------------------------------------------
-
-    def _create_content(self):
-        """
-        GUI design.
-
-        """
-        sizer = wx.BoxSizer(wx.VERTICAL)
-        # create the panels
-        self._propertyPanel = AudioInfo(self, self._prefsIO)
-        self._managerPanel  = AudioRoamer(self, self._prefsIO)
-        self._playerPanel   = SndPlayer(self, prefsIO=self._prefsIO)
-
-        sizer.Add(self._managerPanel,  proportion=0, flag=wx.CENTRE|wx.ALL, border=2)
-        sizer.Add(self._propertyPanel, proportion=0, flag=wx.LEFT|wx.EXPAND|wx.ALL, border=2)
-        sizer.Add(self._playerPanel,   proportion=1, flag=wx.CENTRE|wx.ALL, border=2)
-        return sizer
-
-    # ----------------------------------------------------------------------
-
-    def _check_prefs(self, prefs):
-        """
-        Check if preferences are set properly. Set new ones if required.
-        Return the new version.
-
-        """
-        if prefs is None:
-            prefs = Preferences(sppasTheme())
-        else:
-            try:
-                prefs.GetValue('M_BG_COLOUR')
-                prefs.GetValue('M_FG_COLOUR')
-                prefs.GetValue('M_FONT')
-                prefs.GetValue('M_ICON_THEME')
-            except Exception:
-                self._prefsIO.SetTheme(sppasTheme())
-                prefs = self._prefsIO
-
-        prefs.SetValue('SND_INFO',       'bool', False)
-        prefs.SetValue('SND_PLAY',       'bool', True)
-        prefs.SetValue('SND_AUTOREPLAY', 'bool', False)
-        prefs.SetValue('SND_PAUSE',      'bool', True)
-        prefs.SetValue('SND_STOP',       'bool', True)
-        prefs.SetValue('SND_NEXT',       'bool', True)
-        prefs.SetValue('SND_REWIND',     'bool', True)
-        prefs.SetValue('SND_EJECT',      'bool', False) # CRASH. MUST CORRECT THE BUG.
-
-        return prefs
-
-    # ----------------------------------------------------------------------
-    # GUI
-    # ----------------------------------------------------------------------
-
-    def OnSettings(self, event):
-        """
-        Set new preferences, then apply them.
-
-        """
-        self._prefsIO = self._check_prefs(event.prefsIO)
-
-        # Apply the changes on self
-        self.SetBackgroundColour(self._prefsIO.GetValue('M_BG_COLOUR'))
-        self.SetForegroundColour(self._prefsIO.GetValue('M_FG_COLOUR'))
-        self.SetFont(self._prefsIO.GetValue('M_FONT'))
-
-        self._managerPanel.SetPreferences(self._prefsIO)
-
-        self.Layout()
-        self.Refresh()
-
-    # ----------------------------------------------------------------------
-
-    def SetFont(self, font):
-        """
-        Change font of all wx texts.
-
-        """
-        wx.Window.SetFont(self, font)
-        self._propertyPanel.SetFont(font)
-        self._playerPanel.SetFont(font)
-
-    # ----------------------------------------------------------------------
-
-    def SetBackgroundColour(self, color):
-        """
-        Change background of all texts.
-
-        """
-        wx.Window.SetBackgroundColour(self, color)
-        self._propertyPanel.SetBackgroundColour(color)
-        self._playerPanel.SetBackgroundColour(color)
-
-    # ----------------------------------------------------------------------
-
-    def SetForegroundColour(self, color):
-        """
-        Change foreground of all texts.
-
-        """
-        wx.Window.SetForegroundColour(self, color)
-        self._propertyPanel.SetForegroundColour(color)
-        self._playerPanel.SetForegroundColour(color)
-
-    # ----------------------------------------------------------------------
-    # Callbacks
-    # ----------------------------------------------------------------------
-
-    def OnFileWander(self, event):
-        """
-        A file was checked/unchecked/ejected somewhere else.
-
-        """
-        o = event.GetEventObject()
-        if o == self._playerPanel:
-            evt = NotebookClosePageEvent()
-            evt.SetEventObject(self)
-            wx.PostEvent(self.GetParent().GetParent().GetParent(),evt)
-            self._propertyPanel.FileDeSelected()
-            return
-
-        f = event.filename
-        s = event.status
-
-        if s is True:
-            self._propertyPanel.FileSelected(f)
-            self._playerPanel.FileSelected(f)
-            self._managerPanel.FileSelected(f)
-            self._filename = f
-        else:
-            self._propertyPanel.FileDeSelected()
-            self._playerPanel.FileDeSelected()
-            self._managerPanel.FileDeSelected(f)
-            evt = FileWanderEvent(filename=self._filename, status=False)
-            evt.SetEventObject(self)
-            wx.PostEvent(self.GetParent().GetParent().GetParent(), evt)
-            self._filename = None
-
-    # ----------------------------------------------------------------------
-
-    def OnKeyPress(self, event):
-        """
-        Respond to a keypress event.
-        """
-        keycode = event.GetKeyCode()
-
-        # Media player
-        #     TAB -> PLay
-        #     F6 -> Rewind
-        #     F7 -> Pause/Play
-        #     F8 -> Next
-        #     F12 -> Eject
-        #     ESC -> Stop
-        if keycode == wx.WXK_TAB:
-            self._playerPanel.onPlay(event)
-
-        elif keycode == wx.WXK_F6:
-            self._playerPanel.onRewind(event)
-
-        elif keycode == wx.WXK_F7:
-            self._playerPanel.onPause(event)
-
-        elif keycode == wx.WXK_F8:
-            self._playerPanel.onNext(event)
-
-        elif keycode == wx.WXK_F12:
-            self._playerPanel.onEject(event)
-
-        elif keycode == wx.WXK_ESCAPE:
-            self._playerPanel.onStop(event)
-
-        else:
-            event.Skip()
-
-# ----------------------------------------------------------------------------
-
-
-class AudioRoamer(wx.Panel):
-    """
-    @author:       Brigitte Bigi
-    @organization: Laboratoire Parole et Langage, Aix-en-Provence, France
-    @contact:      brigitte.bigi@gmail.com
-    @license:      GPL, v3
-    @copyright:    Copyright (C) 2011-2016  Brigitte Bigi
-    @summary:      Propose to manage the content of an audio file.
-
-    """
-    def __init__(self, parent, preferences):
-        """ Create a new AudioRoamer instance.
-
-        :param parent (wxWindow)
-        :param preferences (Preferences)
-
-        """
-        wx.Panel.__init__(self, parent)
-        self._prefs = preferences
-        self._filename = None
-
-        sizer = wx.BoxSizer(wx.HORIZONTAL)
-        FONT = self._prefs.GetValue('M_FONT')
-        bmproamer = spBitmap(AUDIOROAMER_APP_ICON, theme=self._prefs.GetValue('M_ICON_THEME'))
-        self.roamerButton = CreateGenButton(self, ID_DIALOG_AUDIOROAMER,
-                                            bmproamer,
-                                            text=" Want more? ",
-                                            tooltip="More information, manage channels, framerate, etc.",
-                                            colour=wx.Colour(220, 120, 180),
-                                            font=FONT)
-        self.Bind(wx.EVT_BUTTON, self.OnAudioRoamer, self.roamerButton, ID_DIALOG_AUDIOROAMER)
-
-        sizer.Add(self.roamerButton)
-
-        self.SetSizer(sizer)
-        self.SetAutoLayout(True)
-        self.Layout()
-
-    def FileSelected(self, filename):
-        self._filename = filename
-        self.roamerButton.Enable(True)
-
-    def FileDeSelected(self, filename):
-        self._filename = None
-        self.roamerButton.Enable(False)
-
-    def OnAudioRoamer(self, event):
-        if self._filename is not None:
-            ShowAudioRoamerDialog(self, self._prefs, self._filename)
-
-    def SetPreferences(self, prefs):
-        self._prefs = prefs
-
-# ----------------------------------------------------------------------------
-
-
-class AudioRoamerDialog(spBaseDialog):
-    """
-    @author:  Brigitte Bigi
-    @contact: brigitte.bigi@gmail.com
-    @license: GPL
-    @summary: Frame allowing to show details of a tier.
-
-    """
-    def __init__(self, parent, preferences, filename):
-        """
-        Constructor.
-
-        @param parent is a wx.Window or wx.Frame or wx.Dialog
-        @param preferences (Preferences or Preferences_IO)
-        @param filename
-
-        """
-        spBaseDialog.__init__(self, parent, preferences, title=" - AudioRoamer")
-        wx.GetApp().SetAppName("audio")
-        self._filename = filename
-
-        titlebox   = self.CreateTitle(AUDIOROAMER_APP_ICON,"Audio Data Manager")
-        contentbox = self._create_content()
-        buttonbox  = self._create_buttons()
-
-        self.LayoutComponents(titlebox,
-                               contentbox,
-                               buttonbox)
-
-    # ------------------------------------------------------------------------
-    # Create the GUI
-    # ------------------------------------------------------------------------
-
-    def _create_buttons(self):
-        btn_close = self.CreateCloseButton()
-
-        btn_save_channel  = self.CreateButton(SAVE_FILE, "Save as...", "Save the channel in an audio file.", btnid=wx.ID_SAVE)
-        btn_save_channel.Bind(wx.EVT_BUTTON, self._on_save_channel)
-
-        btn_save_fragment = self.CreateButton(SAVE_FILE, "Save a portion as...", "Save a portion of this channel in an audio file.", btnid=wx.ID_SAVE)
-        btn_save_fragment.Bind(wx.EVT_BUTTON, self._on_save_fragment)
-
-        btn_save_info = self.CreateButton(SAVE_AS_FILE, "Save info as...", "Save the displayed information in a text file.", btnid=wx.ID_SAVE)
-        btn_save_info.Bind(wx.EVT_BUTTON, self._on_save_info)
-
-        return self.CreateButtonBox([btn_save_channel,btn_save_fragment,btn_save_info],[btn_close])
-
-    def _create_content(self):
-        audio = audiodata.aio.open(self._filename)
-        nchannels = audio.get_nchannels()
-        audio.extract_channels()
-        audio.close()
-
-        self.notebook = wx.Notebook(self)
-        self.pages = []
-        for i in range(nchannels):
-            page = AudioRoamerPanel(self.notebook, self.preferences, audio.get_channel(i))
-            # add the pages to the notebook with the label to show on the tab
-            self.notebook.AddPage(page, "Channel %d"%i)
-
-        self.ShowPage(0)
-        self.notebook.Bind(wx.EVT_NOTEBOOK_PAGE_CHANGED, self._on_notebook_page_changed)
-        return self.notebook
-
-    # ------------------------------------------------------------------------
-    # Callbacks to events
-    # ------------------------------------------------------------------------
-
-    def _on_notebook_page_changed(self, event):
-        oldselection = event.GetOldSelection()
-        newselection = event.GetSelection()
-        if oldselection != newselection:
-            self.ShowPage(newselection)
-
-    def _on_save_channel(self, event):
-        page = self.notebook.GetPage(self.notebook.GetSelection())
-        page.SaveChannel(self._filename, period=False)
-
-    def _on_save_fragment(self, event):
-        page = self.notebook.GetPage(self.notebook.GetSelection())
-        page.SaveChannel(self._filename, period=True)
-
-    def _on_save_info(self, event):
-        page = self.notebook.GetPage(self.notebook.GetSelection())
-        page.SaveInfos(self._filename)
-
-    # ------------------------------------------------------------------------
-
-    def ShowPage(self, idx):
-        page = self.notebook.GetPage(idx)
-        page.ShowInfo()
-
-
-# ----------------------------------------------------------------------------
-# The panel that is really doing the job is here:
-# ---------------------------------------------------------------------------
-
-class AudioRoamerPanel(wx.Panel):
-    """
-    @author:       Brigitte Bigi
-    @organization: Laboratoire Parole et Langage, Aix-en-Provence, France
-    @contact:      brigitte.bigi@gmail.com
-    @license:      GPL, v3
-    @copyright:    Copyright (C) 2011-2016  Brigitte Bigi
-    @summary:      Display info about a channel. Allows to save.
-
-    This panel display all information about a channel:
-      - amplitudes: nb of frames, min/max values, zero crossing,
-      - clipping rates
-      - volumes: min/max/mean
-      - silence/speech automatic segmentation.
-
-    Methods allow to save:
-      - the channel or a fragment of the channel, in an audio file;
-      - the information in a text file.
-
-    """
-    FRAMERATES = ["16000", "32000", "48000"]
-    SAMPWIDTH  = ["8", "16", "32"]
-    INFO_LABELS = {"framerate": ("  Frame rate (Hz): ", FRAMERATES[0]),
-                   "sampwidth": ("  Samp. width (bits): ", SAMPWIDTH[0]),
-                   "mul":      ("  Multiply values by: ", "1.0"),
-                   "bias":     ("  Add bias value: ", "0"),
-                   "offset":   ("  Remove offset value: ", False),
-                   "nframes":  ("  Number of frames: ", " ... "),
-                   "minmax":   ("  Min/Max values: ", " ... "),
-                   "cross":    ("  Zero crossings: ", " ... "),
-                   "volmin":   ("  Volume min: ", " ... "),
-                   "volmax":   ("  Volume max: ", " ... "),
-                   "volavg":   ("  Volume mean: ", " ... "),
-                   "volsil":   ("  Threshold volume: ", " ... "),
-                   "nbipus":   ("  Number of IPUs: ", " ... "),
-                   "duripus":  ("  Nb frames of IPUs: ", " ... ")
-                   }
-
-    def __init__(self, parent, preferences, channel):
-        """ Create a new AudioRoamerPanel instance.
-
-        :param parent: (wxWindow)
-        :param preferences: (structs.Preferences)
-        :param channel: (audiodata.Channel)
-
-        """
-        wx.Panel.__init__(self, parent)
-        self._channel = channel   # Channel
-        self._filename = None     # Fixed when "Save as" is clicked
-        self._cv = None           # ChannelSilence, fixed by ShowInfos
-        self._tracks = None       # the IPUs we found automatically
-        self._ca = None           # AudioFrames with only this channel, fixed by ShowInfos
-        self._wxobj = {}          # Dict of wx objects
-        self._prefs = None
-
-        sizer = self._create_content()
-
-        self.MODIFIABLES = {}
-        for key in ["framerate","sampwidth","mul","bias","offset"]:
-            self.MODIFIABLES[key] = AudioRoamerPanel.INFO_LABELS[key][1]
-
-        self.SetPreferences(preferences)
-        self.SetSizer(sizer)
-        self.SetAutoLayout(True)
-        self.SetMinSize((MIN_PANEL_W,MIN_PANEL_H))
-        self.Layout()
-
-    # -----------------------------------------------------------------------
-    # Private methods to show information about the channel into the GUI.
-    # -----------------------------------------------------------------------
-
-    def _create_content(self):
-        """ Create the main sizer, add content then return it. """
-
-        sizer = wx.BoxSizer(wx.HORIZONTAL)
-
-        info = self._create_content_infos()
-        clip = self._create_content_clipping()
-        ipus = self._create_content_ipus()
-
-        sizer.AddSpacer(5)
-        sizer.Add(info, 1, wx.EXPAND, 0)
-        sizer.AddSpacer(10)
-        sizer.Add(clip, 0, wx.ALL, 0)
-        sizer.AddSpacer(10)
-        sizer.Add(ipus, 1, wx.EXPAND, 0)
-        sizer.AddSpacer(5)
-
-        return sizer
-
-    # -----------------------------------------------------------------------
-
-    def _create_content_infos(self):
-        """ GUI design for amplitude and volume information. """
-
-        gbs = wx.GridBagSizer(10, 2)
-
-        static_tx = wx.StaticText(self, -1, "Amplitude values: ")
-        gbs.Add(static_tx, (0, 0), (1, 2), flag=wx.LEFT, border=2)
-        self._wxobj["titleamplitude"] = (static_tx, None)
-
-        self.__add_info(self, gbs, "nframes", 1)
-        self.__add_info(self, gbs, "minmax", 2)
-        self.__add_info(self, gbs, "cross", 3)
-
-        static_tx = wx.StaticText(self, -1, "")
-        gbs.Add(static_tx, (4, 0), (1, 2), flag=wx.LEFT, border=2)
-
-        cfm = wx.ComboBox(self, -1, choices=AudioRoamerPanel.FRAMERATES, style=wx.CB_READONLY)
-        cfm.SetMinSize((120,24))
-        self.__add_modifiable(self, gbs, cfm, "framerate", 5)
-        self.Bind(wx.EVT_COMBOBOX, self.OnModif, cfm)
-
-        csp = wx.ComboBox(self, -1, choices=AudioRoamerPanel.SAMPWIDTH, style=wx.CB_READONLY)
-        csp.SetMinSize((120,24))
-        self.__add_modifiable(self, gbs, csp, "sampwidth", 6)
-        self.Bind(wx.EVT_COMBOBOX, self.OnModif, csp)
-
-        txm = wx.TextCtrl(self, -1, AudioRoamerPanel.INFO_LABELS["mul"][1], validator=TextAsNumericValidator())
-        txm.SetInsertionPoint(0)
-        self.__add_modifiable(self, gbs, txm, "mul", 7)
-        self.Bind(wx.EVT_TEXT_ENTER , self.OnModif, txm)
-
-        txb = wx.TextCtrl(self, -1, AudioRoamerPanel.INFO_LABELS["bias"][1], validator=TextAsNumericValidator())
-        txb.SetInsertionPoint(0)
-        self.__add_modifiable(self, gbs, txb, "bias", 8)
-        self.Bind(wx.EVT_TEXT_ENTER, self.OnModif, txb)
-
-        cb = wx.CheckBox(self, -1, style=wx.NO_BORDER)
-        cb.SetValue(AudioRoamerPanel.INFO_LABELS["offset"][1])
-        self.__add_modifiable(self, gbs, cb, "offset", 9)
-        self.Bind(wx.EVT_CHECKBOX, self.OnModif, cb)
-
-        gbs.AddGrowableCol(1)
-
-        border = wx.BoxSizer()
-        border.Add(gbs, 1, wx.ALL | wx.EXPAND, 10)
-        return border
-
-    # -----------------------------------------------------------------------
-
-    def _create_content_clipping(self):
-        """ GUI design for clipping information. """
-
-        gbs = wx.GridBagSizer(11, 2)
-
-        static_tx = wx.StaticText(self, -1, "Clipping rates:")
-        gbs.Add(static_tx, (0, 0), (1, 2), flag=wx.LEFT, border=2)
-        self._wxobj["titleclipping"] = (static_tx, None)
-
-        for i in range(1,10):
-            self.__add_clip(self, gbs, i)
-
-        border = wx.BoxSizer()
-        border.Add(gbs, 1, wx.ALL | wx.EXPAND, 10)
-        return border
-
-    # -----------------------------------------------------------------------
-
-    def _create_content_ipus(self):
-        """ GUI design for information about an IPUs segmentation... """
-
-        gbs = wx.GridBagSizer(9, 2)
-
-        static_tx = wx.StaticText(self, -1, "Root-mean square:")
-        gbs.Add(static_tx, (0, 0), (1, 2), flag=wx.LEFT, border=2)
-        self._wxobj["titlevolume"] = (static_tx, None)
-
-        self.__add_info(self, gbs, "volmin", 1)
-        self.__add_info(self, gbs, "volmax", 2)
-        self.__add_info(self, gbs, "volavg", 3)
-
-        static_tx = wx.StaticText(self, -1, "")
-        gbs.Add(static_tx, (4, 0), (1, 2), flag=wx.LEFT, border=2)
-
-        static_tx = wx.StaticText(self, -1, "Automatic detection of silences:")
-        gbs.Add(static_tx, (5, 0), (1, 2), flag=wx.LEFT, border=2)
-        self._wxobj["titleipus"] = (static_tx, None)
-
-        self.__add_info(self, gbs, "volsil", 6)
-        self.__add_info(self, gbs, "nbipus", 7)
-        self.__add_info(self, gbs, "duripus", 8)
-
-        border = wx.BoxSizer()
-        border.Add(gbs, 1, wx.ALL | wx.EXPAND, 10)
-        return border
-
-    # -----------------------------------------------------------------------
-    # Callbacks to events
-    # -----------------------------------------------------------------------
-
-    def OnModif(self, evt):
-        """ Callback on a modifiable object: adapt foreground color.
-
-        :param evt: (wx.event)
-
-        """
-        evt_obj = evt.GetEventObject()
-        evt_value = evt_obj.GetValue()
-        for (key, default_value) in self.MODIFIABLES.items():
-            (tx, obj) = self._wxobj[key]
-            if evt_obj == obj:
-                if evt_value == default_value:
-                    obj.SetForegroundColour(self._prefs.GetValue('M_FG_COLOUR'))
-                    tx.SetForegroundColour(self._prefs.GetValue('M_FG_COLOUR'))
-                else:
-                    obj.SetForegroundColour(INFO_COLOUR)
-                    tx.SetForegroundColour(INFO_COLOUR)
-                obj.Refresh()
-                tx.Refresh()
-                return
-
-    # -----------------------------------------------------------------------
-    # Setters for GUI
-    # ----------------------------------------------------------------------
-
-    def SetPreferences(self, prefs):
-        """ Set new preferences. Refresh GUI.
-
-        :param prefs: (structs.Preferences)
-
-        """
-        self._prefs = prefs
-        self.SetFont(prefs.GetValue('M_FONT'))
-        self.SetBackgroundColour(prefs.GetValue('M_BG_COLOUR'))
-        self.SetForegroundColour(prefs.GetValue('M_FG_COLOUR'))
-        self.Refresh()
-
-    # ----------------------------------------------------------------------
-
-    def SetFont(self, font):
-        """ Change font of all wx texts.
-
-        :param font: (wx.Font)
-
-        """
-        wx.Window.SetFont(self, font)
-        for (tx, obj) in self._wxobj.values():
-            tx.SetFont(font)
-            if obj is not None:
-                obj.SetFont(font)
-            else:
-                # a title (make it bold)
-                new_font = wx.Font(font.GetPointSize(),
-                                   font.GetFamily(),
-                                   font.GetStyle(),
-                                   wx.BOLD,
-                                   False,
-                                   font.GetFaceName(),
-                                   font.GetEncoding())
-                tx.SetFont(new_font)
-
-    # ----------------------------------------------------------------------
-
-    def SetBackgroundColour(self, color):
-        """ Change background of all texts.
-
-        :param color: (wx.Color)
-
-        """
-        wx.Window.SetBackgroundColour(self, color)
-        for (tx, obj) in self._wxobj.values():
-            tx.SetBackgroundColour(color)
-            if obj is not None:
-                obj.SetBackgroundColour(color)
-
-    # ----------------------------------------------------------------------
-
-    def SetForegroundColour(self, color):
-        """ Change foreground of all texts.
-
-        :param color: (wx.Color)
-
-        """
-        wx.Window.SetForegroundColour(self, color)
-        for (tx, obj) in self._wxobj.values():
-            tx.SetForegroundColour(color)
-            if obj is not None:
-                obj.SetForegroundColour(color)
-
-    # ----------------------------------------------------------------------
-    # Methods of the workers
-    # ----------------------------------------------------------------------
-
-    def ShowInfo(self):
-        """ Estimate all values then display the information. """
-
-        # we never estimated values. we have to do it!
-        if self._cv is None:
-            try:
-                self.SetChannel(self._channel)
-            except Exception as e:
-                ShowInformation(self, self._prefs, "Error: %s"%str(e))
-                return
-
-        # Amplitude
-        self._wxobj["nframes"][1].ChangeValue(" "+str(self._channel.get_nframes())+" ")
-        self._wxobj["minmax"][1].ChangeValue(" "+str(self._ca.minmax())+" ")
-        self._wxobj["cross"][1].ChangeValue(" "+str(self._ca.cross())+" ")
-
-        # Modifiable
-        fm = str(self._channel.get_framerate())
-        if fm not in AudioRoamerPanel.FRAMERATES:
-            self._wxobj["framerate"][1].Append(fm)
-        self._wxobj["framerate"][1].SetStringSelection(fm)
-        self.MODIFIABLES["framerate"] = fm
-
-        sp = str(self._channel.get_sampwidth()*8)
-        if sp not in AudioRoamerPanel.SAMPWIDTH:
-            self._wxobj["sampwidth"][1].Append(sp)
-        self._wxobj["sampwidth"][1].SetStringSelection(sp)
-        self.MODIFIABLES["sampwidth"] = sp
-
-        # Clipping
-        for i in range(1,10):
-            cr = self._ca.clipping_rate(float(i)/10.) * 100.
-            self._wxobj["clip"+str(i)][1].ChangeValue(" "+str(round(cr,2))+"% ")
-
-        # Volumes / Silences
-        vmin = self._cv.get_volstats().min()
-        vmax = self._cv.get_volstats().max()
-        vavg = self._cv.get_volstats().mean()
-        self._wxobj["volmin"][1].ChangeValue(" "+str(vmin)+" ("+str(amp2db(vmin))+" dB) ")
-        self._wxobj["volmax"][1].ChangeValue(" "+str(vmax)+" ("+str(amp2db(vmax))+" dB) ")
-        self._wxobj["volavg"][1].ChangeValue(" "+str(int(vavg))+" ("+str(amp2db(vavg))+" dB) ")
-        self._wxobj["volsil"][1].ChangeValue(" "+str(self._cv.search_threshold_vol())+" ")
-        self._wxobj["nbipus"][1].ChangeValue(" "+str(len(self._tracks))+" ")
-        d = sum([(e-s) for (s, e) in self._tracks])
-        self._wxobj["duripus"][1].ChangeValue(" "+str(d)+" ")
-
-    # -----------------------------------------------------------------------
-
-    def SetChannel(self, new_channel):
-        """ Set a new channel, estimates the values to be displayed.
-
-        :param new_channel: (Channel)
-
-        """
-        # Set the channel
-        self._channel = new_channel
-
-        wx.BeginBusyCursor()
-        b = wx.BusyInfo("Please wait while loading and analyzing data...")
-
-        # To estimate values related to amplitude
-        frames = self._channel.get_frames(self._channel.get_nframes())
-        self._ca = AudioFrames(frames, self._channel.get_sampwidth(), 1)
-
-        # Estimates the RMS (=volume), then find where are silences, then IPUs
-        self._cv = ChannelSilence(self._channel)
-        self._cv.search_silences()                # threshold=0, mintrackdur=0.08
-        self._cv.filter_silences()                # minsildur=0.2
-        self._tracks = self._cv.extract_tracks()  # mintrackdur=0.3
-
-        b.Destroy()
-        b = None
-        wx.EndBusyCursor()
-
-    # -----------------------------------------------------------------------
-
-    def ApplyChanges(self, from_time=None, to_time=None):
-        """ Return a channel with changed applied.
-
-        :param from_time: (float)
-        :param to_time: (float)
-        :returns: (Channel) new channel or None if nothing changed
-
-        """
-        # Get the list of modifiable values from wx objects
-        fm = int(self._wxobj["framerate"][1].GetValue())
-        sp = int(int(self._wxobj["sampwidth"][1].GetValue())/8)
-        mul = float(self._wxobj["mul"][1].GetValue())
-        bias = int(self._wxobj["bias"][1].GetValue())
-        offset = self._wxobj["offset"][1].GetValue()
-
-        dirty = False
-        if from_time is None:
-            from_frame = 0
-        else:
-            from_frame = int(from_time * fm)
-            dirty = True
-        if to_time is None:
-            to_frame = self._channel.get_nframes()
-        else:
-            dirty = True
-            to_frame = int(to_time * fm)
-
-        channel = self._channel.extract_fragment(from_frame,to_frame)
-
-        # If something changed, apply this/these change-s to the channel
-        if fm != self._channel.get_framerate() or sp != self._channel.get_sampwidth() or mul != 1. or bias != 0 or offset is True:
-            wx.BeginBusyCursor()
-            b = wx.BusyInfo("Please wait while formatting data...")
-            channelfmt = ChannelFormatter(channel)
-            channelfmt.set_framerate(fm)
-            channelfmt.set_sampwidth(sp)
-            channelfmt.convert()
-            channelfmt.mul(mul)
-            channelfmt.bias(bias)
-            if offset is True:
-                channelfmt.remove_offset()
-            channel = channelfmt.get_channel()
-            dirty = True
-            b.Destroy()
-            b = None
-            wx.EndBusyCursor()
-
-        if dirty is True:
-            return channel
-        return None
-
-    # -----------------------------------------------------------------------
-
-    def SaveChannel(self, parent_filename, period=False):
-        """ Save the channel in an audio file.
-
-        :param parent_filename: (str)
-        :param period: (bool) Save a portion of the channel only
-
-        """
-        s = None
-        e = None
-        if period is True:
-            dlg = PeriodChooser(self, self._prefs, 0., float(self._channel.get_nframes())/float(self._channel.get_framerate()))
-            answer = dlg.ShowModal()
-            if answer == wx.ID_OK:
-                (s, e) = dlg.GetValues()
-                try:
-                    s = float(s)
-                    e = float(e)
-                    if e < s:
-                        raise Exception
-                except Exception:
-                    ShowInformation(self, self._prefs,
-                                    "Error in the definition of the portion of time.",
-                                    style=wx.ICON_ERROR)
-                    return
-            dlg.Destroy()
-            if answer != wx.ID_OK:
-                return
-
-        new_filename = SaveAsAudioFile()
-
-        # If it is the OK response, process the data.
-        if new_filename is not None:
-            if new_filename == parent_filename:
-                ShowInformation(self, self._prefs,
-                                "Assigning the current file name is forbidden. Choose a new file name.",
-                                style=wx.ICON_ERROR)
-                return
-
-            # Create a formatted channel
-            try:
-                channel = self.ApplyChanges(s, e)
-            except Exception as e:
-                ShowInformation(self, self._prefs,
-                                "Error while formatting the channel: {:s}".format(str(e)),
-                                style=wx.ICON_ERROR)
-                return
-
-            message = "File {:s} saved successfully.".format(new_filename)
-            if channel is None:
-                channel = self._channel
-            else:
-                message += "\nYou can now open it with AudioRoamer to see your changes!"
-
-            # Save the channel
-            try:
-                audio = AudioPCM()
-                audio.append_channel(channel)
-                audiodata.aio.save(new_filename, audio)
-            except Exception as e:
-                message = "File not saved. Error: {:s}".format(str(e))
-            else:
-                # Update members
-                self._filename = new_filename
-
-            ShowInformation(self, self._prefs, message, style=wx.ICON_INFORMATION)
-
-    # -----------------------------------------------------------------------
-
-    def SaveInfos(self, parent_filename):
-        """ Ask for a filename then save all displayed information.
-
-        :param parent_filename: (str)
-
-        """
-        new_filename = SaveAsAnyFile()
-        # If it is the OK response, process the data.
-        if new_filename is not None:
-            content = self._infos_content(parent_filename)
-            with codecs.open(new_filename, "w", encoding) as fp:
-                fp.write(content)
-
-    # -----------------------------------------------------------------------
-    # Private methods to list information in a "formatted" text.
-    # -----------------------------------------------------------------------
-
-    def _infos_content(self, parent_filename):
-        content = ""
-        content += self.__separator()
-        content += self.__line(program + ' - Version ' + version)
-        content += self.__line(copyright)
-        content += self.__line("Web site: " + url)
-        content += self.__line("Contact: " + author + "(" + contact + ")")
-        content += self.__separator()
-        content += self.__newline()
-        content += self.__line("Date: " + str(datetime.datetime.now()))
-
-        # General information
-        content += self.__section("General information")
-        content += self.__line("Channel filename: {:s}".format(self._filename))
-        content += self.__line("Channel extracted from file: {:s}".format(parent_filename))
-        content += self.__line("Duration: {:f} sec.".format(self._channel.get_duration()))
-        content += self.__line("Framerate: {:d} Hz".format(self._channel.get_framerate()))
-        content += self.__line("Samp. width: {:d} bits".format((int(self._channel.get_sampwidth())*8)))
-
-        # Amplitude
-        content += self.__section("Amplitude")
-        content += self.__line(AudioRoamerPanel.INFO_LABELS["nframes"][0]+self._wxobj["nframes"][1].GetValue())
-        content += self.__line(AudioRoamerPanel.INFO_LABELS["minmax"][0]+self._wxobj["minmax"][1].GetValue())
-        content += self.__line(AudioRoamerPanel.INFO_LABELS["cross"][0]+self._wxobj["cross"][1].GetValue())
-
-        # Clipping
-        content += self.__section("Amplitude clipping")
-        for i in range(1, 10):
-            f = self._ca.clipping_rate(float(i)/10.) * 100.
-            content += self.__item("  factor "+str(float(i)/10.)+": "+str(round(f, 2))+"%")
-
-        # Volume
-        content += self.__section("Root-mean square")
-        content += self.__line(AudioRoamerPanel.INFO_LABELS["volmin"][0]+self._wxobj["volmin"][1].GetValue())
-        content += self.__line(AudioRoamerPanel.INFO_LABELS["volmax"][0]+self._wxobj["volmax"][1].GetValue())
-        content += self.__line(AudioRoamerPanel.INFO_LABELS["volavg"][0]+self._wxobj["volavg"][1].GetValue())
-
-        # IPUs
-        content += self.__section("Inter-Pausal Units automatic segmentation")
-        content += self.__line(AudioRoamerPanel.INFO_LABELS["volsil"][0]+self._wxobj["volsil"][1].GetValue())
-        content += self.__line(AudioRoamerPanel.INFO_LABELS["nbipus"][0]+self._wxobj["nbipus"][1].GetValue())
-        content += self.__line(AudioRoamerPanel.INFO_LABELS["duripus"][0]+self._wxobj["duripus"][1].GetValue())
-        content += self.__newline()
-        content += self.__separator()
-
-        return content
-
-    # -----------------------------------------------------------------------
-    # Private methods.
-    # -----------------------------------------------------------------------
-
-    def __add_info(self, parent, gbs, key, row):
-        """ Private method to add an info into the GridBagSizer. """
-        static_tx = wx.StaticText(parent, -1, AudioRoamerPanel.INFO_LABELS[key][0])
-        gbs.Add(static_tx, (row, 0), flag=wx.ALIGN_CENTER_VERTICAL|wx.LEFT, border=2)
-        tx = wx.TextCtrl(parent, -1, AudioRoamerPanel.INFO_LABELS[key][1], style=wx.TE_READONLY)
-        tx.SetMinSize((120,24))
-        gbs.Add(tx, (row, 1), flag=wx.ALIGN_CENTER_VERTICAL|wx.LEFT, border=2)
-        self._wxobj[key] = (static_tx,tx)
-
-    def __add_clip(self, parent, gbs, i):
-        """ Private method to add a clipping value in a GridBagSizer. """
-        static_tx = wx.StaticText(parent, -1, "  factor "+str(float(i)/10.)+": ")
-        gbs.Add(static_tx, (i, 0), flag=wx.ALIGN_CENTER_VERTICAL|wx.LEFT, border=2)
-        tx = wx.TextCtrl(parent, -1, " ... ", style=wx.TE_READONLY|wx.TE_RIGHT)
-        gbs.Add(tx, (i, 1), flag=wx.ALIGN_CENTER_VERTICAL|wx.RIGHT, border=2)
-        self._wxobj["clip"+str(i)] = (static_tx,tx)
-
-    def __add_modifiable(self, parent, gbs, obj, key, row):
-        static_tx = wx.StaticText(parent, -1, AudioRoamerPanel.INFO_LABELS[key][0])
-        #static_tx =  wx.TextCtrl(parent, -1, AudioRoamerPanel.INFO_LABELS[key][0], style=wx.TE_READONLY|wx.TE_LEFT|wx.NO_BORDER)
-        gbs.Add(static_tx, (row, 0), flag=wx.ALIGN_CENTER_VERTICAL|wx.LEFT, border=2)
-        gbs.Add(obj, (row, 1), flag=wx.ALIGN_CENTER_VERTICAL|wx.LEFT, border=2)
-        self._wxobj[key] = (static_tx,obj)
-
-    # -----------------------------------------------------------------------
-
-    def __section(self, title):
-        """ Private method to make to look like a title. """
-        text  = self.__newline()
-        text += self.__separator()
-        text += self.__line(title)
-        text += self.__separator()
-        text += self.__newline()
-        return text
-
-    def __line(self, msg):
-        """ Private method to make a text as a simple line. """
-        text  = msg.strip()
-        text += self.__newline()
-        return text
-
-    def __item(self, msg):
-        """ Private method to make a text as a simple item. """
-        text  = "  - "
-        text += self.__line(msg)
-        return text
-
-    def __newline(self):
-        """ Private method to return a new empty line. """
-        if wx.Platform == '__WXMAC__' or wx.Platform == '__WXGTK__':
-            return "\n"
-        return "\r\n"
-
-    def __separator(self):
-        """ Private method to return a separator line. """
-        text  = "-----------------------------------------------------------------"
-        text += self.__newline()
-        return text
-
-# ----------------------------------------------------------------------------
-
-def ShowAudioRoamerDialog(parent, preferences, filename):
-    audio = audiodata.aio.open(filename)
-    if audio.get_nframes() > 15000000:
-        userChoice = ShowYesNoQuestion(None, preferences, "Audio file is very large. Showing more will take a while and could generate a memory error. Really want more?")
-        if userChoice == wx.ID_NO:
-            return
-    audio.close()
-    dialog = AudioRoamerDialog(parent, preferences, filename)
-    dialog.ShowModal()
-    dialog.Destroy()
->>>>>>> 5f33070b
+    dialog.Destroy()