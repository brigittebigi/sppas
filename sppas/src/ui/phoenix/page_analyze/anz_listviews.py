--- conflicted
+++ resolved
@@ -38,12 +38,9 @@
 import wx
 
 from sppas import paths
-<<<<<<< HEAD
 import sppas.src.audiodata.aio
-=======
 from sppas.src.config import msg
 from sppas.src.utils import u
->>>>>>> a6b6ede2
 
 from ..windows import sppasToolbar
 from ..windows import sppasPanel
