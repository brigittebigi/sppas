--- conflicted
+++ resolved
@@ -39,33 +39,19 @@
 from datetime import datetime
 import re
 
-<<<<<<< HEAD
 from ..transcription import Transcription
 from ..annotation import Annotation
 from ..label.label import Label
 from ..ptime.interval import TimeInterval
 from ..ptime.point import TimePoint
-=======
-from annotationdata.transcription import Transcription
-from annotationdata.annotation import Annotation
-from annotationdata.label.label import Label
-from annotationdata.ptime.interval import TimeInterval
-import annotationdata.ptime.point
->>>>>>> 5f33070b
 
 # ----------------------------------------------------------------------------
 
 PHONEDIT_RADIUS = 0.0005
 
 
-<<<<<<< HEAD
 def PhoneditTimePoint(time):
     return TimePoint(time, PHONEDIT_RADIUS)
-=======
-
-def TimePoint(time):
-    return annotationdata.ptime.point.TimePoint(time, PHONEDIT_RADIUS)
->>>>>>> 5f33070b
 
 # ----------------------------------------------------------------------------
 
@@ -124,26 +110,12 @@
                     line = line.strip().strip('"')
                     if new_tier is not None:
                         new_tier.SetName(line)
-<<<<<<< HEAD
                 elif line.startswith("LBL_LEVEL"):
                     match = re.match(self.PATTERN_ANNOTATION, line)
                     if match:
                         label = Label(match.group(1).strip('"'))
                         begin = PhoneditTimePoint(float(match.group(2)) / 1000)
                         end = PhoneditTimePoint(float(match.group(3)) / 1000)
-=======
-                        reading_section = True
-
-                elif line.startswith("[LINK_LEVEL") is True:
-                    reading_section = False
-
-                elif line.startswith("LBL_LEVEL") is True and reading_section is True:
-                    match = re.match(self.PATTERN_ANNOTATION, line)
-                    if match:
-                        label = Label(match.group(1).strip('"'))
-                        begin = TimePoint(float(match.group(2)) / 1000)
-                        end = TimePoint(float(match.group(3)) / 1000)
->>>>>>> 5f33070b
                         # annotationdata does not support degenerated intervals.
                         if begin == end:
                             end = TimePoint(float(match.group(3))+PHONEDIT_RADIUS / 1000)
@@ -178,11 +150,7 @@
                 fp.write("[DSC_%s]\n" % level)
                 fp.write("DSC_LEVEL_NAME=\"%s\"\n" % tier.GetName())
                 fp.write("DSC_LEVEL_SOFTWARE=%s\n" % "SPPAS")
-<<<<<<< HEAD
                 fp.write("DSC_LEVEL_LASTMODIF_DATE=%s\n" % last_modified)
-=======
-                fp.write("DSC_LEVEL_LASTMODIF_DATE=%s\n" % lastmodified)
->>>>>>> 5f33070b
                 fp.write("[LBL_%s]\n" % level)
                 for index_ann, ann in enumerate(tier):
                     fp.write("LBL_%s_%06d= \"%s\" " % (
@@ -194,10 +162,6 @@
                     else:
                         begin = ann.GetLocation().GetBeginMidpoint() * 1000
                         end = ann.GetLocation().GetEndMidpoint() * 1000
-<<<<<<< HEAD
                     fp.write("%f %f\n" % (begin, end))
 
-    # ------------------------------------------------------------------------
-=======
-                    fp.write("%f %f\n" % (begin, end))
->>>>>>> 5f33070b
+    # ------------------------------------------------------------------------