# -*- coding: UTF-8 -*-
"""
    ..
        ---------------------------------------------------------------------
         ___   __    __    __    ___
        /     |  \  |  \  |  \  /              the automatic
        \__   |__/  |__/  |___| \__             annotation and
           \  |     |     |   |    \             analysis
        ___/  |     |     |   | ___/              of speech

        http://www.sppas.org/

        Use of this software is governed by the GNU Public License, version 3.

        SPPAS is free software: you can redistribute it and/or modify
        it under the terms of the GNU General Public License as published by
        the Free Software Foundation, either version 3 of the License, or
        (at your option) any later version.

        SPPAS is distributed in the hope that it will be useful,
        but WITHOUT ANY WARRANTY; without even the implied warranty of
        MERCHANTABILITY or FITNESS FOR A PARTICULAR PURPOSE.  See the
        GNU General Public License for more details.

        You should have received a copy of the GNU General Public License
        along with SPPAS. If not, see <http://www.gnu.org/licenses/>.

        This banner notice must not be removed.

        ---------------------------------------------------------------------

    src.annotations.dagphon.py
    ~~~~~~~~~~~~~~~~~~~~~~~~~~~~

    A Direct Acyclic Graph is used to phonetize.

"""
import re
from sppas.src.resources.dictpron import sppasDictPron

# ----------------------------------------------------------------------------


class DAG(object):
    """ Direct Acyclic Graph.

    Implementation inspired from: http://www.python.org/doc/essays/graphs/

    """
    def __init__(self):
        """ Create a new DAG instance.

        This class represents the DAG as a dictionary.
        For example:
            - A -> B
            - A -> C
            - B -> C
            - B -> D
            - C -> D
        will be represented as:
        {'A': ['B', 'C'], 'B': ['C', 'D'], 'C': ['D'],}

        """
        self.__graph = {}

    # -----------------------------------------------------------------------

    def __Get(self):
        return self.__graph

    def __Set(self, dag):
        self.__graph = dag

    Graph = property(__Get, __Set)

    # -----------------------------------------------------------------------

    def add_node(self, node):
        """ Add a new node (not added if already in the DAG). """

        if node not in self.__graph.keys():
            self.__graph[node] = list()

    def add_edge(self, src, dst):
        """ Add a new edge to a node. """

        # TODO. Must check if no cycle...
        self.__graph[src].append(dst)

    def remove_node(self, node):
        """ Remove a node. """

        if node in self.__graph.keys():
            del self.__graph[node]

    def remove_edge(self, src, dst):
        self.__graph[src].pop(dst)

    # -----------------------------------------------------------------------

    def find_path(self, start, end, path=[]):
        """ Determine a path between two nodes.

        It takes a graph and the start and end nodes as arguments. It
        will return a list of nodes (including the start and end nodes)
        comprising the path. When no path can be found, it returns None.
        Note: The same node will not occur more than once on the path
        returned (i.e. it won't contain cycles).

            >>> find_path(graph, 'A', 'C')
            >>> ['A', 'B', 'C'']
        """
        path += [start]
        if start == end:
            return [path]
        if start not in self.__graph:
            return []

        for node in self.__graph[start]:
            if node not in path:
                newpath = self.find_path(node, end, path)
                if len(newpath)>0:
                    return newpath
        return []

    # -----------------------------------------------------------------------

    def find_all_paths(self, start, end, path=[]):
        path = path + [start]
        if start == end:
            return [path]
        if start not in self.__graph:
            return []

        paths = []
        for node in self.__graph[start]:
            if node not in path:
                newpaths = self.find_all_paths(node, end, path)
                for newpath in newpaths:
                    paths.append(newpath)

        return paths

    # -----------------------------------------------------------------------

    def find_shortest_path(self, start, end, path=[]):
        path += [start]
        if start == end:
            return path
        if start not in self.__graph.keys():
            return None

        shortest = None
        for node in self.__graph[start]:
            if node not in path:
                newpath = self.find_shortest_path(node, end, path)
                if newpath:
                    if not shortest or len(newpath) < len(shortest):
                        shortest = newpath

        return shortest

    # -----------------------------------------------------------------------
    # Overloads
    # -----------------------------------------------------------------------

    def __repr__(self):
<<<<<<< HEAD
        print("Number of nodes:", len(self.__graph.keys()))
        for i in self.__graph.keys():
            if self.__graph[i]:
                print("  Node ", i, " has edge to --> ", self.__graph[i])
            else:
                print("  Node ", i, " has no edge ")
=======
        print("Number of nodes: {:d}".format(len(self.__graph.keys())))
        for i in self.__graph.keys():
            if self.__graph[i]:
                print("  Node {:d} has edge to --> {:d}".format(i, self.__graph[i]))
            else:
                print("  Node {:d} has no edge ".format(i))
>>>>>>> 5f33070b

    def __len__(self):
        return len(self.__graph)

# ----------------------------------------------------------------------------


class sppasDAGPhonetizer(object):
    """
    :author:       Brigitte Bigi
    :organization: Laboratoire Parole et Langage, Aix-en-Provence, France
    :contact:      brigitte.bigi@gmail.com
    :license:      GPL, v3
    :copyright:    Copyright (C) 2011-2017  Brigitte Bigi
    :summary:      Utility class to manage phonetizations with a DAG.

    """
    def __init__(self, variants=4):
        """ Create a sppasDAGPhonetizer instance.

        :param variants: (int) Maximum number of variants for phonetizations.

        """
        self.variants = 0
        self.set_variants(variants)

    # -----------------------------------------------------------------------

    def set_variants(self, v):
        """ Fix the maximum number of variants.

        :param v: (int) If v is set to 0, all variants will be returned.

        """
        if v < 0 or v > 20:
            raise ValueError('Unexpected value for the number of variants.')
        self.variants = v

    # -----------------------------------------------------------------------

    def phon2DAG(self, pron):
        """ Convert a phonetization into a DAG.

        :param pron:

        """
        tabpron = pron.split()

        graph = DAG()    # the Graph, used to store segments and to get all paths
        prongraph = []   # the pronunciation of each segment
        variants = None

        # A Start node (required if the 1st segment has variants)
        graph.add_node(0)
        prongraph.append("start")

        # Init values
        prec  = 1
        precv = 1

        # Get all longest-segments of a token
        for i in range(len(tabpron)):

            variants = tabpron[i].split(sppasDictPron.VARIANTS_SEPARATOR)
            # Get all variants of this part-of-token
            for v in range(len(variants)):

                # store variants
                prongraph.append(variants[v])
                if i < len(tabpron):
                    graph.add_node(prec+v)
                # add these variants to the preceding segments
                for k in range(prec-precv, prec):
                    graph.add_edge(k, prec+v)

            prec += len(variants)
            precv = len(variants)

        # add a "End" node
        prongraph.append("end")
        graph.add_node(prec)

        for k in range(prec-precv, prec):
            graph.add_edge(k, prec)

        return (graph, prongraph)

    # -----------------------------------------------------------------------

    def DAG2phon(self, graph, pron_graph):
        """ Convert a DAG into a dictionary including all pronunciation variants.

        :param graph:
        :param pron_graph:
        :returns:

        """
        pathslist = graph.find_all_paths(0, len(graph)-1)

        pron = {}
        for variant in pathslist:
            p = ""
            for i in variant[1:len(variant)-1]:  # do not include Start and End nodes
                p = p + sppasDictPron.PHONEMES_SEPARATOR + pron_graph[i]
            p = re.sub('^.', "", p)
            pron[p] = len(p.split(sppasDictPron.PHONEMES_SEPARATOR))

        return pron

    # -----------------------------------------------------------------------

    def decompose(self, pron1, pron2=""):
        """ Create a decomposed phonetization from a string as follow:

            >>> self.decompose("p1 p2|x2 p3|x3")
            p1-p2-p3|p1-p2-x3|p1-x2-p3|p1-x2-x3

        The input string is converted into a DAG, then output corresponds
        to all paths.

        """
        if len(pron1) == 0 and len(pron2) == 0:
            return ""

        # Complex phonetization: converted into a DAG
        (graph1, prongraph1) = self.phon2DAG(pron1)
        if len(pron2) > 0:
            (graph2, prongraph2) = self.phon2DAG(pron2)

        # Create all pronunciations from the DAG
        pron1 = self.DAG2phon(graph1, prongraph1)
        if len(pron2) > 0:
            pron2 = self.DAG2phon(graph2, prongraph2)
        else:
            pron2 = {}

        # Merge =======>
        # TODO: MERGE DAGs instead of merging prons
        pron = dict(pron1.items() + pron2.items())

        # Output selection

        v = sppasDictPron.VARIANTS_SEPARATOR

        # Return all variants
        if self.variants == 0:
            return v.join(pron.keys())

        # Choose the shorter variants
        if self.variants == 1:
            return min(pron.items(), key=lambda x: x[1])[0]

        # Other number of variants: choose shorters
        l = sorted(pron.items(), key=lambda x: x[1])[:self.variants]
        return v.join(zip(*l)[0])<|MERGE_RESOLUTION|>--- conflicted
+++ resolved
@@ -165,21 +165,12 @@
     # -----------------------------------------------------------------------
 
     def __repr__(self):
-<<<<<<< HEAD
         print("Number of nodes:", len(self.__graph.keys()))
         for i in self.__graph.keys():
             if self.__graph[i]:
                 print("  Node ", i, " has edge to --> ", self.__graph[i])
             else:
                 print("  Node ", i, " has no edge ")
-=======
-        print("Number of nodes: {:d}".format(len(self.__graph.keys())))
-        for i in self.__graph.keys():
-            if self.__graph[i]:
-                print("  Node {:d} has edge to --> {:d}".format(i, self.__graph[i]))
-            else:
-                print("  Node {:d} has no edge ".format(i))
->>>>>>> 5f33070b
 
     def __len__(self):
         return len(self.__graph)
